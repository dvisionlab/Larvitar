--- conflicted
+++ resolved
@@ -110,8 +110,4 @@
           issue-number: ${{ github.event.pull_request.number }}
           comment-id: ${{ steps.find-coverage-comment.outputs.comment-id }}
           body-path: coverage-summary.md
-<<<<<<< HEAD
           edit-mode: replace
-=======
-          body-includes: "## 🧪 TypeScript Coverage Report"
->>>>>>> 90df2f1a
