--- conflicted
+++ resolved
@@ -232,7 +232,6 @@
             let frameRate = multiFrameSerie.frameTime;
             $("#frame-rate").html("Frame Rate: " + parseInt(frameRate) + "ms");
             $("#image-time").html("Current Frame: 1 of " + numberOfFrames);
-<<<<<<< HEAD
 
             // add event listener to the wheel to update the UI
             document
@@ -245,8 +244,6 @@
                     numberOfFrames
                 );
               });
-=======
->>>>>>> 01fb823a
 
             document.onkeypress = function (e) {
               e = e || window.event;
