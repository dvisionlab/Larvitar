<!DOCTYPE html>
<html class="h-100 overflow-hidden">
  <head>
    <meta charset="UTF-8" />
    <link
      href="https://cdn.jsdelivr.net/npm/bootstrap@5.0.0-beta2/dist/css/bootstrap.min.css"
      rel="stylesheet"
      integrity="sha384-BmbxuPwQa2lc/FVzBcNJ7UAyJxM6wuqIj61tLrc4wSX0szH/Ev+nYRRuWlolflfl"
      crossorigin="anonymous"
    />
    <link
      rel="stylesheet"
      href="//cdnjs.cloudflare.com/ajax/libs/highlight.js/10.7.2/styles/vs2015.min.css"
    />
    <script src="//cdnjs.cloudflare.com/ajax/libs/highlight.js/10.7.2/highlight.min.js"></script>
    <script>
      hljs.highlightAll();
    </script>
    <title>Larvitar - ECG rendering example</title>
  </head>

  <body class="h-100" style="background-color: #000000">
    <div class="row h-75">
      <div id="viewer" class="col-8 h-100" style="background-color: black">
        <p style="position: absolute; color: white">
          Press "p" to play/pause frame animation
        </p>
        <p
          id="frame-rate"
          style="position: absolute; top: 20px; color: white"
        ></p>
        <p
          id="current-frame"
          style="position: absolute; top: 40px; color: white"
        ></p>
      </div>

      <div class="col-4 h-100">
        <pre class="h-100">
          <code class="javascript" style="background-color: #000000">
          <p style="font-size:0.6vw;">
            let demoFiles = [];

            // init all
            larvitar.initializeImageLoader();
            larvitar.registerMultiFrameImageLoader();
            larvitar.initializeCSTools();
            larvitar.store.initialize();
            larvitar.store.addViewport("viewer");
      
            function renderSerie() {
              larvitar.readFiles(demoFiles).then(seriesStack => {
                let seriesId = _.keys(seriesStack)[0];
                let serie = seriesStack[seriesId];
                larvitar.populateLarvitarManager(seriesId, serie);
                let manager = larvitar.getLarvitarManager();
                let multiFrameSerie = manager[seriesId];
                let frameId = 0;
                larvitar.renderImage(multiFrameSerie, "viewer", frameId).then(() => {
                  console.log("Image has been rendered");
                  larvitar.addDefaultTools();
                  let animation = false;
                  let animationId = null;
                  let numberOfFrames = multiFrameSerie.numberOfFrames;
                  let frameTime = multiFrameSerie.frameTime;
                  const trace_data = larvitar.renderECG(
                    ecgData,
                    "ecg",
                    "red",
                    numberOfFrames,
                    frameTime,
                    0
                  );
                  larvitar.syncECGFrame(
                    trace_data,
                    seriesId,
                    "viewer",
                    numberOfFrames,
                    "ecg"
                  );
<<<<<<< HEAD

=======
>>>>>>> db7a3a75
                  let frameRate = multiFrameSerie.frameTime;
                  $("#frame-rate").html("Frame Rate: " + parseInt(frameRate) + "ms");
                  $("#current-frame").html("Current Frame: 1 of " + numberOfFrames);
      
                  document.onkeypress = function (e) {
                    e = e || window.event;
                    if (e.keyCode == 112) {
                      animation = !animation;
                      if (animation) {
                        frameId = larvitar.store.get([
                          "viewports",
                          "viewer",
                          "sliceId"
                        ]);
                        animationId = setInterval(function () {
                          let series =
                            larvitar.getSeriesDataFromLarvitarManager(seriesId);
                          frameId = frameId == numberOfFrames - 1 ? 0 : frameId + 1;
                          larvitar.updateImage(series, "viewer", frameId, false);
<<<<<<< HEAD
                          larvitar.updateStackToolState("viewer", frameId);
=======
>>>>>>> db7a3a75
                          $("#current-frame").html(
                            "Current Frame: " +
                              parseInt(frameId + 1) +
                              " of " +
                              numberOfFrames
                          );
                          larvitar.updateECGFrame(
                            trace_data,
                            frameId,
                            numberOfFrames,
                            "ecg"
                          );
                        }, frameRate);
                      } else {
                        clearInterval(animationId);
                        $("#current-frame").html();
                      }
                    }
                  };
                });
                const ecgData = larvitar.parseECG(
                  manager[seriesId].dataSet,
                  "x50003000",
                  2
                );
              });
            }
      
            async function createFile(fileName, cb) {
              let response = await fetch("./demo/" + fileName);
              let data = await response.blob();
              let file = new File([data], fileName);
              demoFiles.push(file);
              cb();
            }
            createFile("119265", renderSerie);
          </p>
          </code>
        </pre>
      </div>
    </div>

    <div class="row h-25">
      <div id="ecg"></div>
    </div>

<<<<<<< HEAD
    <script src="./larvitar.js"></script>
=======
    <script src="../../dist/larvitar.js"></script>
>>>>>>> db7a3a75
    <script src="https://cdn.jsdelivr.net/npm/lodash@4.17.21/lodash.min.js"></script>
    <script
      src="https://code.jquery.com/jquery-3.6.0.slim.min.js"
      integrity="sha256-u7e5khyithlIdTpu22PHhENmPcRdFiHRjhAuHcs05RI="
      crossorigin="anonymous"
    ></script>

    <script>
      let demoFiles = [];

      // init all
      larvitar.initializeImageLoader();
      larvitar.registerMultiFrameImageLoader();
      larvitar.initializeCSTools();
      larvitar.store.initialize();
      larvitar.store.addViewport("viewer");

      function renderSerie() {
        larvitar.readFiles(demoFiles).then(seriesStack => {
          let seriesId = _.keys(seriesStack)[0];
          let serie = seriesStack[seriesId];
          larvitar.populateLarvitarManager(seriesId, serie);
          let manager = larvitar.getLarvitarManager();
          let multiFrameSerie = manager[seriesId];
          let frameId = 0;
          larvitar.renderImage(multiFrameSerie, "viewer", frameId).then(() => {
            console.log("Image has been rendered");
            larvitar.addDefaultTools();
            let animation = false;
            let animationId = null;
            let numberOfFrames = multiFrameSerie.numberOfFrames;
            let frameTime = multiFrameSerie.frameTime;
            const trace_data = larvitar.renderECG(
              ecgData,
              "ecg",
              "red",
              numberOfFrames,
              frameTime,
              0
            );
            larvitar.syncECGFrame(
              trace_data,
              seriesId,
              "viewer",
              numberOfFrames,
              "ecg"
            );

            let frameRate = multiFrameSerie.frameTime;
            $("#frame-rate").html("Frame Rate: " + parseInt(frameRate) + "ms");
            $("#current-frame").html("Current Frame: 1 of " + numberOfFrames);

            document.onkeypress = function (e) {
              e = e || window.event;
              if (e.keyCode == 112) {
                animation = !animation;
                if (animation) {
                  frameId = larvitar.store.get([
                    "viewports",
                    "viewer",
                    "sliceId"
                  ]);
                  animationId = setInterval(function () {
                    let series =
                      larvitar.getSeriesDataFromLarvitarManager(seriesId);
                    frameId = frameId == numberOfFrames - 1 ? 0 : frameId + 1;
                    larvitar.updateImage(series, "viewer", frameId, false);
                    larvitar.updateStackToolState("viewer", frameId);
                    $("#current-frame").html(
                      "Current Frame: " +
                        parseInt(frameId + 1) +
                        " of " +
                        numberOfFrames
                    );
                    larvitar.updateECGFrame(
                      trace_data,
                      frameId,
                      numberOfFrames,
                      "ecg"
                    );
                  }, frameRate);
                } else {
                  clearInterval(animationId);
                  $("#current-frame").html();
                  const viewport = larvitar.store.get(["viewports", "viewer"]);
                  console.log(viewport);
                }
              }
            };
          });
          const ecgData = larvitar.parseECG(
            manager[seriesId].dataSet,
            "x50003000",
            2
          );
        });
      }

      async function createFile(fileName, cb) {
        let response = await fetch("./demo/" + fileName);
        let data = await response.blob();
        let file = new File([data], fileName);
        demoFiles.push(file);
        cb();
      }
      createFile("119265", renderSerie);
    </script>
  </body>
</html><|MERGE_RESOLUTION|>--- conflicted
+++ resolved
@@ -78,10 +78,6 @@
                     numberOfFrames,
                     "ecg"
                   );
-<<<<<<< HEAD
-
-=======
->>>>>>> db7a3a75
                   let frameRate = multiFrameSerie.frameTime;
                   $("#frame-rate").html("Frame Rate: " + parseInt(frameRate) + "ms");
                   $("#current-frame").html("Current Frame: 1 of " + numberOfFrames);
@@ -101,10 +97,7 @@
                             larvitar.getSeriesDataFromLarvitarManager(seriesId);
                           frameId = frameId == numberOfFrames - 1 ? 0 : frameId + 1;
                           larvitar.updateImage(series, "viewer", frameId, false);
-<<<<<<< HEAD
                           larvitar.updateStackToolState("viewer", frameId);
-=======
->>>>>>> db7a3a75
                           $("#current-frame").html(
                             "Current Frame: " +
                               parseInt(frameId + 1) +
@@ -151,11 +144,7 @@
       <div id="ecg"></div>
     </div>
 
-<<<<<<< HEAD
     <script src="./larvitar.js"></script>
-=======
-    <script src="../../dist/larvitar.js"></script>
->>>>>>> db7a3a75
     <script src="https://cdn.jsdelivr.net/npm/lodash@4.17.21/lodash.min.js"></script>
     <script
       src="https://code.jquery.com/jquery-3.6.0.slim.min.js"
