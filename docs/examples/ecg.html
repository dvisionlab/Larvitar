--- conflicted
+++ resolved
@@ -128,53 +128,6 @@
       copyCodeBtn.addEventListener("click", () => {
         navigator.clipboard.writeText(code);
       });
-<<<<<<< HEAD
-    });
-  </script>
-
-  <title>Larvitar - ECG rendering example</title>
-</head>
-
-<body class="h-100" style="background-color: #000000">
-  <div class="row h-75">
-    <div id="viewer" class="col-12 h-100" style="background-color: black"></div>
-    <p style="position: absolute; color: white">
-      Press "p" to play/pause frame animation
-    </p>
-    <p style="position: absolute; top: 20px; color: white">
-      Press "e" to play/pause ecg animation
-    </p>
-    <p id="frame-rate" style="position: absolute; top: 40px; color: white"></p>
-    <p id="fps" style="position: absolute; top: 60px; color: white"></p>
-    <p style="position: absolute; top: 80px; color: white">
-      Press "+/-" to change frame rate
-    </p>
-    <p id="loop-time" style="position: absolute; top: 100px; color: white"></p>
-    <p id="last-loop" style="position: absolute; top: 120px; color: white"></p>
-    <p id="image-time" style="position: absolute; top: 140px; color: white"></p>
-    <button id="showCodeBtn" class="open-button" style="position: absolute; top: 160px">
-      Show Code
-    </button>
-
-    <!-- Modal -->
-    <div class="modal fade" id="codeModal" tabindex="-1" aria-labelledby="codeModalLabel" aria-hidden="true">
-      <div class="modal-dialog modal-lg modal-dialog-centered">
-        <div class="modal-content">
-          <div class="modal-header">
-            <h5 class="modal-title" id="codeModalLabel">JavaScript Code</h5>
-            <button type="button" class="btn-close" data-bs-dismiss="modal" aria-label="Close"></button>
-          </div>
-          <div class="modal-body" style="max-height: 70vh; overflow-y: auto">
-            <pre><code id="codeSnippet" class="language-javascript"></code></pre>
-          </div>
-          <div class="modal-footer">
-            <button id="copyCodeBtn" class="btn btn-success">
-              Copy Code
-            </button>
-            <button type="button" class="btn btn-secondary" data-bs-dismiss="modal">
-              Close
-            </button>
-=======
     </script>
 
     <title>Larvitar - ECG rendering example</title>
@@ -255,7 +208,6 @@
                 Close
               </button>
             </div>
->>>>>>> 0464a102
           </div>
         </div>
       </div>
@@ -280,72 +232,6 @@
       spinner.style.display = "none";
     }
 
-<<<<<<< HEAD
-    // init all
-    larvitar.initializeImageLoader();
-    larvitar.registerMultiFrameImageLoader();
-    larvitar.initializeCSTools();
-    larvitar.store.initialize();
-    larvitar.store.addViewport("viewer");
-
-    // set log level to debug
-    larvitar.setLogLevel("debug");
-
-    let demoFiles = [];
-    showSpinner();
-    async function renderSerie() {
-      const t0 = performance.now();
-      const seriesStack = await larvitar.readFiles(demoFiles);
-      // render the first series of the study
-      let seriesId = Object.keys(seriesStack)[0];
-      let serie = seriesStack[seriesId];
-      larvitar.populateImageManager(seriesId, serie);
-      let manager = larvitar.getImageManager();
-      let multiFrameSerie = manager[seriesId];
-
-      let frameId = 0;
-      // check if the series has waveform data
-      if (multiFrameSerie.waveform) {
-        larvitar.parseECG(seriesId, manager[seriesId].dataSet, "x50003000");
-      }
-      await larvitar.renderImage(multiFrameSerie, "viewer", {
-        defaultProps: { sliceNumber: frameId }
-      });
-      hideSpinner();
-      const t1 = performance.now();
-      larvitar.logger.debug(
-        "Time to render First frame: " + (t1 - t0) + "ms"
-      );
-      larvitar.addDefaultTools();
-      larvitar.setToolActive("StackScroll");
-
-      let updateECG = true;
-      let animation = true;
-      let animationId = null;
-      let numberOfFrames = multiFrameSerie.numberOfFrames;
-      let frameTime = multiFrameSerie.frameTime;
-      larvitar.logger.debug("frameTime", frameTime);
-      let frameRate = multiFrameSerie.frameTime;
-      document.getElementById("frame-rate").innerText =
-        "Frame Rate: " + frameRate.toFixed(3) + "ms";
-      document.getElementById("fps").innerText =
-        "FPS: " + (1000 / frameRate).toFixed(3);
-      document.getElementById("loop-time").innerText =
-        "Loop Time: " + (numberOfFrames * frameRate).toFixed(3) + "ms";
-      document.getElementById("last-loop").innerText = "- ms";
-      document.getElementById("image-time").innerText =
-        "Current Frame: 1 of " + numberOfFrames;
-
-      let tStart = performance.now();
-      let endLoop = false;
-      animationId = setInterval(function () {
-        endLoop = frameId == numberOfFrames - 1 ? true : false;
-        let series = larvitar.getDataFromImageManager(seriesId);
-        frameId = frameId == numberOfFrames - 1 ? 0 : frameId + 1;
-        larvitar.renderImage(series, "viewer", {
-          cached: true,
-          defaultProps: { sliceNumber: frameId }
-=======
       // init all
       larvitar.initializeImageLoader();
       larvitar.registerMultiFrameImageLoader();
@@ -375,38 +261,10 @@
         }
         await larvitar.renderImage(multiFrameSerie, "viewer", {
           imageIndex: frameId
->>>>>>> 0464a102
         });
         larvitar.updateStackToolState("viewer", frameId);
         document.getElementById("image-time").innerText =
-<<<<<<< HEAD
-          "Current Frame: " + parseInt(frameId + 1) + " of " + numberOfFrames;
-        if (updateECG) {
-          larvitar.updateECGMarker(
-            trace_data,
-            frameId,
-            numberOfFrames,
-            "ecg"
-          );
-        }
-        if (endLoop) {
-          let tEnd = performance.now();
-          const lastLoop = tEnd - tStart;
-          document.getElementById("last-loop").innerText =
-            "Loop Rendering Time: " + lastLoop.toFixed(3) + "ms";
-          tStart = performance.now();
-        }
-      }, frameRate);
-
-      const t2 = performance.now();
-      larvitar.logger.debug("Time to start cine loop: " + (t2 - t0) + "ms");
-
-      // add event listener to the wheel to update the UI
-      document
-        .getElementById("viewer")
-        .addEventListener("wheel", function (event) {
-          frameId = larvitar.store.get(["viewports", "viewer", "sliceId"]);
-=======
+
           "Current Frame: 1 of " + numberOfFrames;
 
         let tStart = performance.now();
@@ -420,7 +278,6 @@
             imageIndex: frameId
           });
           larvitar.updateStackToolState("viewer", frameId);
->>>>>>> 0464a102
           document.getElementById("image-time").innerText =
             "Current Frame: " +
             parseInt(frameId + 1) +
@@ -540,18 +397,6 @@
       };
     }
 
-<<<<<<< HEAD
-    async function createFile(fileName, cb) {
-      let response = await fetch("./demo/" + fileName);
-      let data = await response.blob();
-      let file = new File([data], fileName);
-      demoFiles.push(file);
-      cb();
-    }
-    createFile("119265", renderSerie);
-  </script>
-</body>
-=======
           if (e.keyCode == 112) {
             animation = !animation;
             if (animation) {
@@ -584,6 +429,5 @@
           }
         };
       }
->>>>>>> 0464a102
 
 </html>