--- conflicted
+++ resolved
@@ -1,289 +1,281 @@
 <!doctype html>
 <html class="h-100 overflow-hidden">
-
-<head>
-  <meta charset="UTF-8" />
-
-  <!-- Include the Larvitar script -->
-  <script>
-    // Check the host and set the script source dynamically
-    const script = document.createElement("script");
-    if (window.location.host === "larvitar.dvisionlab.com") {
-      document.write(
-        '<script src="https://larvitar.dvisionlab.com/assets/larvitar.js"><\/script>'
-      );
-    } else {
-      document.write('<script src="../../../dist/larvitar.js"><\/script>');
-    }
-    // Append the script to the document
-    document.head.appendChild(script);
-  </script>
-
-  <!-- Add the Bootstrap CSS and Prism CSS for code modal -->
-  <link rel="stylesheet" href="https://cdn.jsdelivr.net/npm/bootstrap@5.3.0-alpha1/dist/css/bootstrap.min.css" />
-  <link rel="stylesheet" href="https://cdnjs.cloudflare.com/ajax/libs/prism/1.29.0/themes/prism-tomorrow.min.css" />
-
-  <!-- Include the CSS file -->
-  <link rel="stylesheet" href="../resources/styles.css" />
-
-  <!-- custom styles for the example -->
-  <style>
-    .open-button {
-      left: 20px;
-    }
-
-    /* Mask overlay */
-    .dragover {
-      opacity: 0.3;
-    }
-  </style>
-
-  <!-- Add the Bootstrap JS and Prism JS for code modal -->
-  <script src="https://cdn.jsdelivr.net/npm/bootstrap@5.3.0-alpha1/dist/js/bootstrap.bundle.min.js"></script>
-  <script src="https://cdnjs.cloudflare.com/ajax/libs/prism/1.29.0/prism.min.js"></script>
-  <script src="https://cdnjs.cloudflare.com/ajax/libs/prism/1.29.0/components/prism-javascript.min.js"></script>
-
-  <!-- Code to be displayed as source example code -->
-  <script>
-    document.addEventListener("DOMContentLoaded", () => {
-      const showCodeBtn = document.getElementById("showCodeBtn");
-      const codeSnippet = document.getElementById("codeSnippet");
-      const copyCodeBtn = document.getElementById("copyCodeBtn");
-
-      // TODO Code snippet to be displayed and updated for the example
-      const code = ``;
-
-      // Show the modal and populate code snippet
-      showCodeBtn.addEventListener("click", () => {
-        codeSnippet.textContent = code;
-        Prism.highlightElement(codeSnippet); // Highlight the code
-        const codeModal = new bootstrap.Modal(
-          document.getElementById("codeModal")
+  <head>
+    <meta charset="UTF-8" />
+
+    <!-- Include the Larvitar script -->
+    <script>
+      // Check the host and set the script source dynamically
+      const script = document.createElement("script");
+      if (window.location.host === "larvitar.dvisionlab.com") {
+        document.write(
+          '<script src="https://larvitar.dvisionlab.com/assets/larvitar.js"><\/script>'
         );
-        codeModal.show();
-      });
-
-      // Copy the code to clipboard
-      copyCodeBtn.addEventListener("click", () => {
-        navigator.clipboard.writeText(code);
-      });
-    });
-  </script>
-
-  <title>Larvitar CS3D - Basic MPR rendering example</title>
-</head>
-
-<body class="h-100" style="background-color: #000000">
-  <div id="viewer" class="row h-100">
-    <div id="axial" class="col-3 h-100" style="background-color: black"></div>
-    <div id="coronal" class="col-3 h-100" style="background-color: black"></div>
-    <div id="sagittal" class="col-3 h-100" style="background-color: black"></div>
-    <div id="acquisition" class="col-3 h-100" style="background-color: black"></div>
-    <button id="showCodeBtn" class="open-button" style="position: absolute; top: 10px">
-      Show Code
-    </button>
-
-    <!-- Modal -->
-    <div class="modal fade" id="codeModal" tabindex="-1" aria-labelledby="codeModalLabel" aria-hidden="true">
-      <div class="modal-dialog modal-lg modal-dialog-centered">
-        <div class="modal-content">
-          <div class="modal-header">
-            <h5 class="modal-title" id="codeModalLabel">JavaScript Code</h5>
-            <button type="button" class="btn-close" data-bs-dismiss="modal" aria-label="Close"></button>
-          </div>
-          <div class="modal-body">
-            <pre><code id="codeSnippet" class="language-javascript"></code></pre>
-          </div>
-          <div class="modal-footer">
-            <button id="copyCodeBtn" class="btn btn-success">
-              Copy Code
-            </button>
-            <button type="button" class="btn btn-secondary" data-bs-dismiss="modal">
-              Close
-            </button>
+      } else {
+        document.write('<script src="../../../dist/larvitar.js"><\/script>');
+      }
+      // Append the script to the document
+      document.head.appendChild(script);
+    </script>
+
+    <!-- Add the Bootstrap CSS and Prism CSS for code modal -->
+    <link
+      rel="stylesheet"
+      href="https://cdn.jsdelivr.net/npm/bootstrap@5.3.0-alpha1/dist/css/bootstrap.min.css"
+    />
+    <link
+      rel="stylesheet"
+      href="https://cdnjs.cloudflare.com/ajax/libs/prism/1.29.0/themes/prism-tomorrow.min.css"
+    />
+
+    <!-- Include the CSS file -->
+    <link rel="stylesheet" href="../resources/styles.css" />
+
+    <!-- custom styles for the example -->
+    <style>
+      .open-button {
+        left: 20px;
+      }
+
+      /* Mask overlay */
+      .dragover {
+        opacity: 0.3;
+      }
+    </style>
+
+    <!-- Add the Bootstrap JS and Prism JS for code modal -->
+    <script src="https://cdn.jsdelivr.net/npm/bootstrap@5.3.0-alpha1/dist/js/bootstrap.bundle.min.js"></script>
+    <script src="https://cdnjs.cloudflare.com/ajax/libs/prism/1.29.0/prism.min.js"></script>
+    <script src="https://cdnjs.cloudflare.com/ajax/libs/prism/1.29.0/components/prism-javascript.min.js"></script>
+
+    <!-- Code to be displayed as source example code -->
+    <script>
+      document.addEventListener("DOMContentLoaded", () => {
+        const showCodeBtn = document.getElementById("showCodeBtn");
+        const codeSnippet = document.getElementById("codeSnippet");
+        const copyCodeBtn = document.getElementById("copyCodeBtn");
+
+        // TODO Code snippet to be displayed and updated for the example
+        const code = ``;
+
+        // Show the modal and populate code snippet
+        showCodeBtn.addEventListener("click", () => {
+          codeSnippet.textContent = code;
+          Prism.highlightElement(codeSnippet); // Highlight the code
+          const codeModal = new bootstrap.Modal(
+            document.getElementById("codeModal")
+          );
+          codeModal.show();
+        });
+
+        // Copy the code to clipboard
+        copyCodeBtn.addEventListener("click", () => {
+          navigator.clipboard.writeText(code);
+        });
+      });
+    </script>
+
+    <title>Larvitar CS3D - Basic MPR rendering example</title>
+  </head>
+
+  <body class="h-100" style="background-color: #000000">
+    <div id="viewer" class="row h-100">
+      <div id="axial" class="col-3 h-100" style="background-color: black"></div>
+      <div
+        id="coronal"
+        class="col-3 h-100"
+        style="background-color: black"
+      ></div>
+      <div
+        id="sagittal"
+        class="col-3 h-100"
+        style="background-color: black"
+      ></div>
+      <div
+        id="acquisition"
+        class="col-3 h-100"
+        style="background-color: black"
+      ></div>
+      <button
+        id="showCodeBtn"
+        class="open-button"
+        style="position: absolute; top: 10px"
+      >
+        Show Code
+      </button>
+
+      <!-- Modal -->
+      <div
+        class="modal fade"
+        id="codeModal"
+        tabindex="-1"
+        aria-labelledby="codeModalLabel"
+        aria-hidden="true"
+      >
+        <div class="modal-dialog modal-lg modal-dialog-centered">
+          <div class="modal-content">
+            <div class="modal-header">
+              <h5 class="modal-title" id="codeModalLabel">JavaScript Code</h5>
+              <button
+                type="button"
+                class="btn-close"
+                data-bs-dismiss="modal"
+                aria-label="Close"
+              ></button>
+            </div>
+            <div class="modal-body">
+              <pre><code id="codeSnippet" class="language-javascript"></code></pre>
+            </div>
+            <div class="modal-footer">
+              <button id="copyCodeBtn" class="btn btn-success">
+                Copy Code
+              </button>
+              <button
+                type="button"
+                class="btn btn-secondary"
+                data-bs-dismiss="modal"
+              >
+                Close
+              </button>
+            </div>
           </div>
         </div>
       </div>
+
+      <!-- Spinner icon -->
+      <div id="spinner"></div>
     </div>
 
-    <!-- Spinner icon -->
-    <div id="spinner"></div>
-  </div>
-
-  <script>
-    const dropCanvas = document.getElementById("viewer");
-    const spinner = document.getElementById("spinner");
-
-    // Prevent default behavior for drag-and-drop events
-    ["dragenter", "dragover", "dragleave", "drop"].forEach(eventName => {
-      dropCanvas.addEventListener(eventName, e => e.preventDefault());
-    });
-
-    // Add dragover and dragleave event listeners to style the canvas
-    dropCanvas.addEventListener("dragover", () => {
-      dropCanvas.classList.add("dragover");
-    });
-
-    dropCanvas.addEventListener("dragleave", () => {
-      dropCanvas.classList.remove("dragover");
-    });
-
-    dropCanvas.addEventListener("drop", e => {
-      demoFiles = [];
-      totalFiles = 0;
-      processedFiles = 0;
-      showSpinner(); // Show the spinner
-      dropCanvas.classList.remove("dragover");
-      const items = e.dataTransfer.items;
-      if (items) {
-        for (let i = 0; i < items.length; i++) {
-          const item = items[i].webkitGetAsEntry();
-          if (item) {
-            traverseFileTree(item);
+    <script>
+      const dropCanvas = document.getElementById("viewer");
+      const spinner = document.getElementById("spinner");
+
+      // Prevent default behavior for drag-and-drop events
+      ["dragenter", "dragover", "dragleave", "drop"].forEach(eventName => {
+        dropCanvas.addEventListener(eventName, e => e.preventDefault());
+      });
+
+      // Add dragover and dragleave event listeners to style the canvas
+      dropCanvas.addEventListener("dragover", () => {
+        dropCanvas.classList.add("dragover");
+      });
+
+      dropCanvas.addEventListener("dragleave", () => {
+        dropCanvas.classList.remove("dragover");
+      });
+
+      dropCanvas.addEventListener("drop", e => {
+        demoFiles = [];
+        totalFiles = 0;
+        processedFiles = 0;
+        showSpinner(); // Show the spinner
+        dropCanvas.classList.remove("dragover");
+        const items = e.dataTransfer.items;
+        if (items) {
+          for (let i = 0; i < items.length; i++) {
+            const item = items[i].webkitGetAsEntry();
+            if (item) {
+              traverseFileTree(item);
+            }
           }
         }
-      }
-    });
-
-    // Function to traverse files in folders
-    function traverseFileTree(item) {
-      if (item.isFile & (item.name.startsWith(".") == false)) {
-        totalFiles++;
-        item.file(file => {
-          handleFile(file);
+      });
+
+      // Function to traverse files in folders
+      function traverseFileTree(item) {
+        if (item.isFile & (item.name.startsWith(".") == false)) {
+          totalFiles++;
+          item.file(file => {
+            handleFile(file);
+          });
+        } else if (item.isDirectory) {
+          const dirReader = item.createReader();
+          readAllEntries(dirReader);
+        }
+      }
+
+      // Helper function to read all entries in a directory (to handle the 100-item limit)
+      function readAllEntries(dirReader, path) {
+        dirReader.readEntries(entries => {
+          if (entries.length > 0) {
+            entries.forEach(entry => {
+              traverseFileTree(entry); // Recursively read entries
+            });
+            // Continue reading entries if there might be more
+            readAllEntries(dirReader);
+          }
         });
-      } else if (item.isDirectory) {
-        const dirReader = item.createReader();
-        readAllEntries(dirReader);
-      }
-    }
-
-    // Helper function to read all entries in a directory (to handle the 100-item limit)
-    function readAllEntries(dirReader, path) {
-      dirReader.readEntries(entries => {
-        if (entries.length > 0) {
-          entries.forEach(entry => {
-            traverseFileTree(entry); // Recursively read entries
-          });
-          // Continue reading entries if there might be more
-          readAllEntries(dirReader);
-        }
-      });
-    }
-
-    // Function to handle individual files
-    function handleFile(file) {
-      demoFiles.push(file);
-      processedFiles++;
-      if (processedFiles === totalFiles) {
-        processFileList(demoFiles); // Call the function when all files are processed
-      }
-    }
-
-    // Function to handle the full list once it's ready
-    function processFileList() {
-      renderSerie();
-    }
-
-    // Show spinner
-    function showSpinner() {
-      spinner.style.display = "block";
-    }
-
-    // Hide spinner
-    function hideSpinner() {
-      spinner.style.display = "none";
-    }
-
-    let demoFiles = [];
-    let counter = 0;
-    let series;
-
-    const getDemoFileNames = function () {
-      let demoFileList = [];
-      for (let i = 1; i < 33; i++) {
-        i = i.toString().padStart(2, "0");
-        let filename = i;
-        demoFileList.push(filename);
-      }
-      return demoFileList;
-    };
-
-    const viewportId1 = "axial";
-    const viewportId2 = "sagittal";
-    const viewportId3 = "coronal";
-    const viewportId4 = "acquisition";
-    const viewportIds = [viewportId1, viewportId2, viewportId3, viewportId4];
-
-    // init all
-    larvitar._cornerstone.init();
-    larvitar._initializeImageLoader();
-    larvitar._registerStreamingImageVolume();
-    larvitar._cornerstoneTools.init();
-    // initialize store and add viewports
-    larvitar.store.initialize();
-    larvitar.store.addViewport(viewportId1);
-    larvitar.store.addViewport(viewportId2);
-    larvitar.store.addViewport(viewportId3);
-    larvitar.store.addViewport(viewportId4);
-
-    showSpinner();
-
-    async function createFile(fileName, cb) {
-      let response = await fetch("../demo/3d/" + fileName);
-      let data = await response.blob();
-      let file = new File([data], fileName);
-      demoFiles.push(file);
-      counter++;
-      if (counter == 32) {
-        cb();
-      }
-    }
-
-    async function renderSerie() {
-      larvitar.resetImageManager();
-      larvitar.disableViewport("axial");
-      larvitar.disableViewport("sagittal");
-      larvitar.disableViewport("coronal");
-      larvitar.disableViewport("acquisition");
-      larvitar.store.addViewport("axial");
-      larvitar.store.addViewport("sagittal");
-      larvitar.store.addViewport("coronal");
-      larvitar.store.addViewport("acquisition");
-      larvitar
-        ._readFiles(demoFiles) // need to port the updateLoadedStack function
-        .then(async seriesStack => {
-          const seriesId = _.keys(seriesStack)[0];
-          const serie = seriesStack[seriesId];
-          const viewportInputs = [
-            {
-              viewportId: "axial",
-              orientation: "axial"
-            },
-            {
-              viewportId: "coronal",
-              orientation: "coronal"
-            },
-            {
-              viewportId: "sagittal",
-              orientation: "sagittal"
-            },
-            {
-              viewportId: "acquisition",
-              orientation: "acquisition"
-            }
-          ];
-          larvitar._renderMpr(serie, viewportInputs).then(renderingEngine => {
-            console.log("Volume rendered", renderingEngine);
-            // add and enable wwwc, pan, zoom, and stack tools
-            larvitar._addDefaultTools(viewportIds, renderingEngine, "mpr");
-            hideSpinner();
-          });
-        })
-        .catch(err => console.error(err));
-    }
-
-<<<<<<< HEAD
+      }
+
+      // Function to handle individual files
+      function handleFile(file) {
+        demoFiles.push(file);
+        processedFiles++;
+        if (processedFiles === totalFiles) {
+          processFileList(demoFiles); // Call the function when all files are processed
+        }
+      }
+
+      // Function to handle the full list once it's ready
+      function processFileList() {
+        renderSerie();
+      }
+
+      // Show spinner
+      function showSpinner() {
+        spinner.style.display = "block";
+      }
+
+      // Hide spinner
+      function hideSpinner() {
+        spinner.style.display = "none";
+      }
+
+      let demoFiles = [];
+      let counter = 0;
+      let series;
+
+      const getDemoFileNames = function () {
+        let demoFileList = [];
+        for (let i = 1; i < 33; i++) {
+          i = i.toString().padStart(2, "0");
+          let filename = i;
+          demoFileList.push(filename);
+        }
+        return demoFileList;
+      };
+
+      const viewportId1 = "axial";
+      const viewportId2 = "sagittal";
+      const viewportId3 = "coronal";
+      const viewportId4 = "acquisition";
+      const viewportIds = [viewportId1, viewportId2, viewportId3, viewportId4];
+
+      // init all
+      larvitar._cornerstone.init();
+      larvitar._initializeImageLoader();
+      larvitar._registerStreamingImageVolume();
+      larvitar._cornerstoneTools.init();
+      // initialize store and add viewports
+      larvitar.store.initialize();
+      larvitar.store.addViewport(viewportId1);
+      larvitar.store.addViewport(viewportId2);
+      larvitar.store.addViewport(viewportId3);
+      larvitar.store.addViewport(viewportId4);
+
+      showSpinner();
+
+      async function createFile(fileName, cb) {
+        let response = await fetch("../demo/3d/" + fileName);
+        let data = await response.blob();
+        let file = new File([data], fileName);
+        demoFiles.push(file);
+        counter++;
+        if (counter == 32) {
+          cb();
+        }
+      }
+
       async function renderSerie() {
         larvitar.resetImageManager();
         larvitar.disableViewport("axial");
@@ -295,7 +287,7 @@
         larvitar.store.addViewport("coronal");
         larvitar.store.addViewport("acquisition");
         larvitar
-          .readFiles(demoFiles) // you can use old readFiles or new _readFiles
+          .readFiles(demoFiles) // need to port the updateLoadedStack function
           .then(async seriesStack => {
             const seriesId = _.keys(seriesStack)[0];
             const serie = seriesStack[seriesId];
@@ -320,19 +312,17 @@
             larvitar._renderMpr(serie, viewportInputs).then(renderingEngine => {
               console.log("Volume rendered", renderingEngine);
               // add and enable wwwc, pan, zoom, and stack tools
-              larvitar._addDefaultTools3D(viewportIds, renderingEngine);
+              larvitar._addDefaultTools(viewportIds, renderingEngine, "mpr");
               hideSpinner();
             });
           })
           .catch(err => console.error(err));
       }
-=======
-    let demoFileList = getDemoFileNames();
-    _.each(demoFileList, function (demoFile) {
-      createFile(demoFile, renderSerie);
-    });
-  </script>
-</body>
->>>>>>> 4786bd7e
-
+
+      let demoFileList = getDemoFileNames();
+      _.each(demoFileList, function (demoFile) {
+        createFile(demoFile, renderSerie);
+      });
+    </script>
+  </body>
 </html>