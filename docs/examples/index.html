<!DOCTYPE html>
<html>
  <head>
    <meta charset="UTF-8" />
    <title>Larvitar</title>
    <link
      href="https://cdn.jsdelivr.net/npm/bootstrap@5.0.0-beta2/dist/css/bootstrap.min.css"
      rel="stylesheet"
      integrity="sha384-BmbxuPwQa2lc/FVzBcNJ7UAyJxM6wuqIj61tLrc4wSX0szH/Ev+nYRRuWlolflfl"
      crossorigin="anonymous"
    />
  </head>
  <body class="h-100" style="background-color: #d7e8e1">
    <div class="container h-100">
      <div class="row justify-content-center">
        <div class="col-4"></div>
        <div class="col-4 text-center">
          <img
            src="https://assets.pokemon.com/assets/cms2/img/pokedex/full/246.png"
            style="height: 200px"
            alt="..."
          />
        </div>
        <div class="col-4"></div>
      </div>

      <div>
        <div class="row justify-content-center">
          <div class="col-3"></div>
          <div class="col-6 text-center">
            <div id="title">
              <p class="display-5">Larvitar Examples</p>
            </div>
          </div>
          <div class="col-3"></div>
        </div>

        <hr class="my-4" />
        <div class="row justify-content-center">
          <div class="col-3"></div>
          <div class="col-6 text-center">
            <div id="title">
              <p class="lead">Dicom Image Toolkit for CornestoneJS</p>
            </div>
          </div>
          <div class="col-3"></div>
        </div>

        <div class="row justify-content-center">
          <div class="col-2"></div>
          <div class="col-8 text-center">
            <a
              class="btn btn-outline-success btn-lg mb-2"
              href="./base.html"
              role="button"
              >Render
            </a>

            <a
              class="btn btn-outline-success btn-lg mb-2"
              href="./reslice.html"
              role="button"
              >Reslice
            </a>

            <a
              class="btn btn-outline-success btn-lg mb-2"
              href="./nrrd.html"
              role="button"
              >NRRD
            </a>

            <a
              class="btn btn-outline-success btn-lg mb-2"
              href="./defaultTools.html"
              role="button"
              >Default Tools
            </a>
            <a
              class="btn btn-outline-success btn-lg mb-2"
              href="./segmentationTools.html"
              role="button"
              >Segmentation Tools
            </a>

            <a
              class="btn btn-outline-success btn-lg mb-2"
              href="./colorMaps.html"
              role="button"
              >Color Maps
            </a>

            <a
              class="btn btn-outline-success btn-lg mb-2"
              href="./layers.html"
              role="button"
              >Layers
            </a>

            <a
              class="btn btn-outline-success btn-lg mb-2"
              href="./multiframe.html"
              role="button"
              >Multiframe
            </a>

            <a
              class="btn btn-outline-success btn-lg mb-2"
              href="./ecg.html"
              role="button"
              >XA ECG
            </a>

            <a
              class="btn btn-outline-success btn-lg mb-2"
              href="./4d.html"
              role="button"
              >4D MRI
            </a>

            <a
              class="btn btn-outline-success btn-lg mb-2"
              href="./masks.html"
              role="button"
              >Masks
            </a>

            <a
              class="btn btn-outline-success btn-lg mb-2"
              href="./pdf.html"
              role="button"
              >PDF
            </a>

            <a
              class="btn btn-outline-success btn-lg mb-2"
              href="./external.html"
              role="button"
              >External tools
            </a>
            <a
              class="btn btn-outline-success btn-lg mb-2"
<<<<<<< HEAD
              href="./watershedSegmentationTool.html"
              role="button"
              >Watershed Segmentation Tool
=======
              href="./dsa.html"
              role="button"
              >DSA
>>>>>>> eff661e2
            </a>
          </div>
          <div class="col-2"></div>
        </div>

        <hr class="mt-5 mb-5" />
      </div>

      <div class="row align-items-end">
        <div class="col-2"></div>
        <div class="col-8 text-center">
          <a href="https://www.dvisionlab.com" target="_blank">
            <img
              src="https://www.dvisionlab.com/assets/images/logo_500.png"
              style="height: 300px"
              alt="..."
            />
          </a>
        </div>
        <div class="col-2"></div>
      </div>
    </div>
  </body>
</html><|MERGE_RESOLUTION|>--- conflicted
+++ resolved
@@ -140,15 +140,15 @@
             </a>
             <a
               class="btn btn-outline-success btn-lg mb-2"
-<<<<<<< HEAD
               href="./watershedSegmentationTool.html"
               role="button"
               >Watershed Segmentation Tool
-=======
+            </a>
+            <a
+              class="btn btn-outline-success btn-lg mb-2"
               href="./dsa.html"
               role="button"
               >DSA
->>>>>>> eff661e2
             </a>
           </div>
           <div class="col-2"></div>
