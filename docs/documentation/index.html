<!DOCTYPE html>
<html lang="en">
<head>
    
    <meta charset="utf-8">
    <title>Home - Larvitar</title>
    
    <meta name="description" content="Dicom Image Toolkit for CornestoneJS" />
    
        <meta name="keywords" content="imaging, dataviz, medical, cornerstone" />
        <meta name="keyword" content="imaging, dataviz, medical, cornerstone" />
    
    
    
    <script src="scripts/prettify/prettify.js"></script>
    <script src="scripts/prettify/lang-css.js"></script>
    <!--[if lt IE 9]>
      <script src="//html5shiv.googlecode.com/svn/trunk/html5.js"></script>
    <![endif]-->
    <link type="text/css" rel="stylesheet" href="styles/prettify.css">
    <link type="text/css" rel="stylesheet" href="styles/jsdoc.css">
    <script src="scripts/nav.js" defer></script>
    
    <meta name="viewport" content="width=device-width, initial-scale=1.0">
</head>
<body>

<input type="checkbox" id="nav-trigger" class="nav-trigger" />
<label for="nav-trigger" class="navicon-button x">
  <div class="navicon"></div>
</label>

<label for="nav-trigger" class="overlay"></label>

<nav >
    
    <input type="text" id="nav-search" placeholder="Search" />
    
    
    <h2><a href="index.html">Home</a></h2><h2><a href="https://github.com/dvisionlab/Larvitar" target="_blank" class="menu-item" id="repository" >Github repo</a></h2><h3>Classes</h3><ul><li><a href="module-imaging_tools_custom_polygonScissorsTool.html">imaging/tools/custom/polygonScissorsTool</a></li><li><a href="Tools.Annotation.ContoursTool.html">Tools.Annotation.ContoursTool</a></li><li><a href="Tools.Annotation.DiameterTool.html">Tools.Annotation.DiameterTool</a></li><li><a href="Tools.Annotation.EllipticalRoiTool.html">Tools.Annotation.EllipticalRoiTool</a></li><li><a href="Tools.Annotation.RectangleRoiTool.html">Tools.Annotation.RectangleRoiTool</a></li><li><a href="Tools.Brush.BrushTool.html">Tools.Brush.BrushTool</a></li><li><a href="Tools.Brush.ThresholdsBrushTool.html">Tools.Brush.ThresholdsBrushTool</a></li><li><a href="Tools.PolylineScissorsTool.html">Tools.PolylineScissorsTool</a></li></ul><h3>Modules</h3><ul><li><a href="module-imaging_imageTools.html">imaging/imageTools</a><ul class='methods'><li data-type='method' style='display: none;'><a href="module-imaging_imageTools.html#~addContoursTool">addContoursTool</a></li><li data-type='method' style='display: none;'><a href="module-imaging_imageTools.html#~addDefaultTools">addDefaultTools</a></li><li data-type='method' style='display: none;'><a href="module-imaging_imageTools.html#~addDiameterTool">addDiameterTool</a></li><li data-type='method' style='display: none;'><a href="module-imaging_imageTools.html#~addMaskEditingTool">addMaskEditingTool</a></li><li data-type='method' style='display: none;'><a href="module-imaging_imageTools.html#~addSeedsTool">addSeedsTool</a></li><li data-type='method' style='display: none;'><a href="module-imaging_imageTools.html#~addStackStateToElement">addStackStateToElement</a></li><li data-type='method' style='display: none;'><a href="module-imaging_imageTools.html#~addToolStateSingleSlice">addToolStateSingleSlice</a></li><li data-type='method' style='display: none;'><a href="module-imaging_imageTools.html#~clearCornerstoneElements">clearCornerstoneElements</a></li><li data-type='method' style='display: none;'><a href="module-imaging_imageTools.html#~clearMeasurements">clearMeasurements</a></li><li data-type='method' style='display: none;'><a href="module-imaging_imageTools.html#~clearToolStateByName">clearToolStateByName</a></li><li data-type='method' style='display: none;'><a href="module-imaging_imageTools.html#~getCurrentMaskData">getCurrentMaskData</a></li><li data-type='method' style='display: none;'><a href="module-imaging_imageTools.html#~getToolState">getToolState</a></li><li data-type='method' style='display: none;'><a href="module-imaging_imageTools.html#~isToolMissing">isToolMissing</a></li><li data-type='method' style='display: none;'><a href="module-imaging_imageTools.html#~setSegmentationConfig">setSegmentationConfig</a></li><li data-type='method' style='display: none;'><a href="module-imaging_imageTools.html#~setToolActive">setToolActive</a></li><li data-type='method' style='display: none;'><a href="module-imaging_imageTools.html#~setToolDisabled">setToolDisabled</a></li><li data-type='method' style='display: none;'><a href="module-imaging_imageTools.html#~setToolEnabled">setToolEnabled</a></li><li data-type='method' style='display: none;'><a href="module-imaging_imageTools.html#~setToolPassive">setToolPassive</a></li><li data-type='method' style='display: none;'><a href="module-imaging_imageTools.html#~syncToolStack">syncToolStack</a></li><li data-type='method' style='display: none;'><a href="module-imaging_imageTools.html#~updateDiameterTool">updateDiameterTool</a></li><li data-type='method' style='display: none;'><a href="module-imaging_imageTools.html#~updateStackToolState">updateStackToolState</a></li></ul></li><li><a href="module-imaging_strategies_eraseFreehand.html">imaging/strategies/eraseFreehand</a><ul class='methods'><li data-type='method' style='display: none;'><a href="module-imaging_strategies_eraseFreehand.html#.eraseInsideFreehand">eraseInsideFreehand</a></li><li data-type='method' style='display: none;'><a href="module-imaging_strategies_eraseFreehand.html#.eraseOutsideFreehand">eraseOutsideFreehand</a></li><li data-type='method' style='display: none;'><a href="module-imaging_strategies_eraseFreehand.html#~eraseFreehand">eraseFreehand</a></li></ul></li><li><a href="module-imaging_strategies_fillFreehand.html">imaging/strategies/fillFreehand</a><ul class='methods'><li data-type='method' style='display: none;'><a href="module-imaging_strategies_fillFreehand.html#.fillInsideFreehand">fillInsideFreehand</a></li><li data-type='method' style='display: none;'><a href="module-imaging_strategies_fillFreehand.html#.fillOutsideFreehand">fillOutsideFreehand</a></li><li data-type='method' style='display: none;'><a href="module-imaging_strategies_fillFreehand.html#~fillFreehand">fillFreehand</a></li></ul></li><li><a href="module-imaging_tools_custom_contourTool.html">imaging/tools/custom/contourTool</a></li><li><a href="module-imaging_tools_custom_diameterTool.html">imaging/tools/custom/diameterTool</a></li><li><a href="module-imaging_tools_custom_editMaskTool.html">imaging/tools/custom/editMaskTool</a></li><li><a href="module-imaging_tools_custom_polygonScissorsTool.html">imaging/tools/custom/polygonScissorsTool</a></li><li><a href="module-imaging_tools_custom_thresholdBrushTool.html">imaging/tools/custom/thresholdBrushTool</a><ul class='methods'><li data-type='method' style='display: none;'><a href="module-imaging_tools_custom_thresholdBrushTool.html#_paint">_paint</a></li><li data-type='method' style='display: none;'><a href="module-imaging_tools_custom_thresholdBrushTool.html#~getCircleWithThreshold">getCircleWithThreshold</a></li></ul></li><li><a href="module-imaging_tools_polygonSegmentationMixin.html">imaging/tools/polygonSegmentationMixin</a><ul class='methods'><li data-type='method' style='display: none;'><a href="module-imaging_tools_polygonSegmentationMixin.html#~_checkIfDrawing">_checkIfDrawing</a></li><li data-type='method' style='display: none;'><a href="module-imaging_tools_polygonSegmentationMixin.html#~renderToolData">renderToolData</a></li></ul></li></ul><h3>Events</h3><ul><li><a href="module-imaging_tools_custom_contourTool.ContoursTool.html#event:_drawingDoubleTapClickCallback">imaging/tools/custom/contourTool.ContoursTool#_drawingDoubleTapClickCallback</a></li><li><a href="module-imaging_tools_custom_contourTool.ContoursTool.html#event:_drawingMouseDoubleClickCallback">imaging/tools/custom/contourTool.ContoursTool#_drawingMouseDoubleClickCallback</a></li><li><a href="module-imaging_tools_custom_contourTool.ContoursTool.html#event:_drawingMouseDownCallback">imaging/tools/custom/contourTool.ContoursTool#_drawingMouseDownCallback</a></li><li><a href="module-imaging_tools_custom_contourTool.ContoursTool.html#event:_drawingMouseDragCallback">imaging/tools/custom/contourTool.ContoursTool#_drawingMouseDragCallback</a></li><li><a href="module-imaging_tools_custom_contourTool.ContoursTool.html#event:_drawingMouseMoveCallback">imaging/tools/custom/contourTool.ContoursTool#_drawingMouseMoveCallback</a></li><li><a href="module-imaging_tools_custom_contourTool.ContoursTool.html#event:_drawingMouseUpCallback">imaging/tools/custom/contourTool.ContoursTool#_drawingMouseUpCallback</a></li><li><a href="module-imaging_tools_custom_contourTool.ContoursTool.html#event:_drawingTouchDragCallback">imaging/tools/custom/contourTool.ContoursTool#_drawingTouchDragCallback</a></li><li><a href="module-imaging_tools_custom_contourTool.ContoursTool.html#event:_drawingTouchStartCallback">imaging/tools/custom/contourTool.ContoursTool#_drawingTouchStartCallback</a></li><li><a href="module-imaging_tools_custom_contourTool.ContoursTool.html#event:_editMouseDragCallback">imaging/tools/custom/contourTool.ContoursTool#_editMouseDragCallback</a></li><li><a href="module-imaging_tools_custom_contourTool.ContoursTool.html#event:_editTouchDragCallback">imaging/tools/custom/contourTool.ContoursTool#_editTouchDragCallback</a></li></ul><h3>Mixins</h3><ul><li><a href="Mixins.polygonSegmentationMixin%2520-%2520segmentation%2520operations%2520for%2520polyline.html">Mixins.polygonSegmentationMixin - segmentation operations for polyline</a></li></ul><h3>Global</h3><ul><li><a href="global.html#_calculateRectangleStats">_calculateRectangleStats</a></li><li><a href="global.html#_calculateStats">_calculateStats</a></li><li><a href="global.html#_createTextBoxContent">_createTextBoxContent</a></li><li><a href="global.html#_findTextBoxAnchorPoints">_findTextBoxAnchorPoints</a></li><li><a href="global.html#_formatArea">_formatArea</a></li><li><a href="global.html#_getEllipseImageCoordinates">_getEllipseImageCoordinates</a></li><li><a href="global.html#_getRectangleImageCoordinates">_getRectangleImageCoordinates</a></li><li><a href="global.html#NRRD_TYPES_TO_TYPEDARRAY">NRRD_TYPES_TO_TYPEDARRAY</a></li><li><a href="global.html">parse</a></li></ul>
    
</nav>

<div id="main">
    

    



    


    <section class="package">
        <h3> </h3>		
    </section>









    



    <section class="readme usertext">
        <article><p align="center">
  <img src="https://assets.pokemon.com/assets/cms2/img/pokedex/full/246.png" width="100" title="hover text" alt="accessibility text">
</p>
<h1 id="larvitar">Larvitar</h1>
<p><a href="https://github.com/dvisionlab/Larvitar"><img src="https://img.shields.io/badge/dynamic/json.svg?label=type-coverage&amp;prefix=%E2%89%A5&amp;suffix=%25&amp;query=$.typeCoverage.atLeast&amp;uri=https%3A%2F%2Fraw.githubusercontent.com%2Fplantain-00%2Ftype-coverage%2Fmaster%2Fpackage.json" alt="type-coverage"></a></p>
<h2 id="dicom-image-toolkit-for-cornerstonejs">Dicom Image Toolkit for CornerstoneJS</h2>
<<<<<<< HEAD
<h3 id="current-version%3A-2.0.0-rc29">Current version: 2.0.0-rc29</h3>
=======
<h3 id="current-version%3A-2.0.0-rc28">Current version: 2.0.0-rc28</h3>
>>>>>>> 83f32f0e
<h3 id="latest-published-release%3A-1.5.8">Latest Published Release: 1.5.8</h3>
<p>This library provides common DICOM functionalities to be used in web-applications: it's wrapper that simplifies the use of cornerstone-js environment.</p>
<h2 id="features%3A">Features:</h2>
<ul>
<li>Orthogonal multiplanar reformat with contours generations</li>
<li>Custom loader/exporter for nrrd files</li>
<li>Segmentation masks support</li>
<li>Memory management</li>
</ul>
<p>Full documentation and examples are available at http://www.dvisionlab.com/Larvitar/.</p>
<h1 id="typescript">Typescript</h1>
<p><em>Types</em> can be imported from <code>larvitar/imaging/types</code> or <code>larvitar/imaging/tools/types</code>.</p>
<pre class="prettyprint source lang-javascript"><code>import { Series } from &quot;larvitar/imaging/types&quot;;

let newSerie: Series;
</code></pre>
<br>
<h1 id="dependencies">Dependencies</h1>
<ul>
<li><code>cornerstone</code></li>
<li><code>cornerstone-tools</code></li>
<li><code>dicomParser</code></li>
<li><code>DICOMImageLoader</code></li>
<li><code>webImageLoader</code></li>
<li><code>fileImageLoader</code></li>
<li><code>lodash</code></li>
<li><code>pako</code></li>
<li><code>papaparse</code></li>
</ul>
<h1 id="installation">Installation</h1>
<p><code>yarn add larvitar</code></p>
<h1 id="build-package">Build package</h1>
<p><code>yarn build</code></p>
<h1 id="coverage">Coverage</h1>
<p>Use <code>yarn coverage</code> to generate type coverage report.</p>
<h1 id="development">Development</h1>
<p>Use <code>yarn dev</code> to have <code>webpack</code> hot-reload (live recompiling the library).<br>
In order to test functionalities you can modify the library import path in an example (see the <code>docs/examples</code> folder) to use the recompiled bundle in <code>dist/</code>, then serve the .html file with VSCode extension <a href="https://marketplace.visualstudio.com/items?itemName=ritwickdey.LiveServer">LiveServer</a> or other similar tools.<br>
Once you are done, upgrade the version, build the library and copy it to the <code>docs/examples</code> folder. This file must be included into the commit, while docs will be compiled by the Github action.</p>
<h3 id="repository-structure">Repository structure</h3>
<ul>
<li><code>index</code> main file</li>
<li><code>dataDictionary</code> json file for dicom tags</li>
<li><code>imageAnonymization</code> provides anonymization functionalities</li>
<li><code>imageColormaps</code> provides color maps functionalities</li>
<li><code>imageContours</code> using to populate cornerstone tool for segmentation contours on 2D images</li>
<li><code>imageIo</code> import a dicom image in .nrrd format and build contiguous array for exporting data as volume</li>
<li><code>imageLayers</code> provide support for multi-layer cornerstone fusion renderer</li>
<li><code>imageLoading</code> initialize loader and custom loaders</li>
<li><code>imageParsing</code> parse dicom files and return a cornerstone data structure ready to be used for rendering</li>
<li><code>imagePresets</code> provides default image CT presets and set functionality</li>
<li><code>imageRendering</code> provides rendering functionalities</li>
<li><code>imageReslice</code> provides reslice functionalities</li>
<li><code>imageStore</code> provides data storage functionalities, vuex support is integrated</li>
<li><code>imageTools</code> using to handle standard and custom cornerstone tools</li>
<li><code>imageUtils</code> utility functions on pixels and metadata tags</li>
<li><code>loaders/commonLoader</code> common functionalities for custom loaders</li>
<li><code>loaders/dicomLoader</code> custom loader for DICOM files with support for multiplanar reformat (axial, sagittal and coronal planes)</li>
<li><code>loaders/fileLoader</code> custom loader for png/jpg files</li>
<li><code>loaders/nrrdLoader</code>custom loader for nrrd files with support for multiplanar reformat (axial, sagittal and coronal planes)</li>
<li><code>loaders/resliceLoader</code> custom loader for resliced data</li>
<li><code>loaders/multiFrameLoader</code> custom loader for multiFrame data</li>
<li><code>parsers/nrrd</code> custom parser for nrrd data</li>
<li><code>tools/custom/contourTool</code> is a custom cornerstone tool for 2D visualization of segmented images</li>
<li><code>tools/custom/diameterTool</code> is a custom cornerstone tool for 2D visualization of diameter widgets</li>
<li><code>tools/custom/editMaskTool</code> is a custom cornerstone tool for 2D visualization of segmentation masks with brush functionalities</li>
<li><code>tools/custom/seedTool</code> is a custom cornerstone tool for 2D interactive seeding with custom colors and labels</li>
<li><code>tools/custom/thresholdsBrushTool</code> is a custom cornerstone tool for handling thresholds in a brush tool</li>
<li><code>tools/default</code> default tools map and configuration</li>
<li><code>tools/io</code> import and export functionalities for tools</li>
<li><code>tools/main</code> tools main functionalities</li>
<li><code>tools/state</code> tools state management</li>
<li><code>tools/segmentation</code> segmentation masks management</li>
<li><code>modules/vuex/larvitar.js</code> optional vuex state module</li>
</ul>
<h1 id="contributors">Contributors</h1>
<ul>
<li>Simone Manini, D/Vision Lab</li>
<li>Mattia Ronzoni, D/Vision Lab</li>
<li>Sara Zanchi, D/Vision Lab</li>
</ul>
<p><img src="https://www.dvisionlab.com/assets/images/logo-light.png" alt="dvisionlab logo"></p></article>
    </section>






    
    
</div>

<br class="clear">

<footer>
    Documentation generated by <a href="https://github.com/jsdoc3/jsdoc">JSDoc 3.6.11</a> using the <a href="https://github.com/clenemt/docdash">docdash</a> theme.
</footer>

<script>prettyPrint();</script>
<script src="scripts/polyfill.js"></script>
<script src="scripts/linenumber.js"></script>

<script src="scripts/search.js" defer></script>


<script src="scripts/collapse.js" defer></script>


</body>
</html><|MERGE_RESOLUTION|>--- conflicted
+++ resolved
@@ -1,192 +1,657 @@
 <!DOCTYPE html>
 <html lang="en">
-<head>
-    
-    <meta charset="utf-8">
+  <head>
+    <meta charset="utf-8" />
     <title>Home - Larvitar</title>
-    
+
     <meta name="description" content="Dicom Image Toolkit for CornestoneJS" />
-    
-        <meta name="keywords" content="imaging, dataviz, medical, cornerstone" />
-        <meta name="keyword" content="imaging, dataviz, medical, cornerstone" />
-    
-    
-    
+
+    <meta name="keywords" content="imaging, dataviz, medical, cornerstone" />
+    <meta name="keyword" content="imaging, dataviz, medical, cornerstone" />
+
     <script src="scripts/prettify/prettify.js"></script>
     <script src="scripts/prettify/lang-css.js"></script>
     <!--[if lt IE 9]>
       <script src="//html5shiv.googlecode.com/svn/trunk/html5.js"></script>
     <![endif]-->
-    <link type="text/css" rel="stylesheet" href="styles/prettify.css">
-    <link type="text/css" rel="stylesheet" href="styles/jsdoc.css">
+    <link type="text/css" rel="stylesheet" href="styles/prettify.css" />
+    <link type="text/css" rel="stylesheet" href="styles/jsdoc.css" />
     <script src="scripts/nav.js" defer></script>
-    
-    <meta name="viewport" content="width=device-width, initial-scale=1.0">
-</head>
-<body>
-
-<input type="checkbox" id="nav-trigger" class="nav-trigger" />
-<label for="nav-trigger" class="navicon-button x">
-  <div class="navicon"></div>
-</label>
-
-<label for="nav-trigger" class="overlay"></label>
-
-<nav >
-    
-    <input type="text" id="nav-search" placeholder="Search" />
-    
-    
-    <h2><a href="index.html">Home</a></h2><h2><a href="https://github.com/dvisionlab/Larvitar" target="_blank" class="menu-item" id="repository" >Github repo</a></h2><h3>Classes</h3><ul><li><a href="module-imaging_tools_custom_polygonScissorsTool.html">imaging/tools/custom/polygonScissorsTool</a></li><li><a href="Tools.Annotation.ContoursTool.html">Tools.Annotation.ContoursTool</a></li><li><a href="Tools.Annotation.DiameterTool.html">Tools.Annotation.DiameterTool</a></li><li><a href="Tools.Annotation.EllipticalRoiTool.html">Tools.Annotation.EllipticalRoiTool</a></li><li><a href="Tools.Annotation.RectangleRoiTool.html">Tools.Annotation.RectangleRoiTool</a></li><li><a href="Tools.Brush.BrushTool.html">Tools.Brush.BrushTool</a></li><li><a href="Tools.Brush.ThresholdsBrushTool.html">Tools.Brush.ThresholdsBrushTool</a></li><li><a href="Tools.PolylineScissorsTool.html">Tools.PolylineScissorsTool</a></li></ul><h3>Modules</h3><ul><li><a href="module-imaging_imageTools.html">imaging/imageTools</a><ul class='methods'><li data-type='method' style='display: none;'><a href="module-imaging_imageTools.html#~addContoursTool">addContoursTool</a></li><li data-type='method' style='display: none;'><a href="module-imaging_imageTools.html#~addDefaultTools">addDefaultTools</a></li><li data-type='method' style='display: none;'><a href="module-imaging_imageTools.html#~addDiameterTool">addDiameterTool</a></li><li data-type='method' style='display: none;'><a href="module-imaging_imageTools.html#~addMaskEditingTool">addMaskEditingTool</a></li><li data-type='method' style='display: none;'><a href="module-imaging_imageTools.html#~addSeedsTool">addSeedsTool</a></li><li data-type='method' style='display: none;'><a href="module-imaging_imageTools.html#~addStackStateToElement">addStackStateToElement</a></li><li data-type='method' style='display: none;'><a href="module-imaging_imageTools.html#~addToolStateSingleSlice">addToolStateSingleSlice</a></li><li data-type='method' style='display: none;'><a href="module-imaging_imageTools.html#~clearCornerstoneElements">clearCornerstoneElements</a></li><li data-type='method' style='display: none;'><a href="module-imaging_imageTools.html#~clearMeasurements">clearMeasurements</a></li><li data-type='method' style='display: none;'><a href="module-imaging_imageTools.html#~clearToolStateByName">clearToolStateByName</a></li><li data-type='method' style='display: none;'><a href="module-imaging_imageTools.html#~getCurrentMaskData">getCurrentMaskData</a></li><li data-type='method' style='display: none;'><a href="module-imaging_imageTools.html#~getToolState">getToolState</a></li><li data-type='method' style='display: none;'><a href="module-imaging_imageTools.html#~isToolMissing">isToolMissing</a></li><li data-type='method' style='display: none;'><a href="module-imaging_imageTools.html#~setSegmentationConfig">setSegmentationConfig</a></li><li data-type='method' style='display: none;'><a href="module-imaging_imageTools.html#~setToolActive">setToolActive</a></li><li data-type='method' style='display: none;'><a href="module-imaging_imageTools.html#~setToolDisabled">setToolDisabled</a></li><li data-type='method' style='display: none;'><a href="module-imaging_imageTools.html#~setToolEnabled">setToolEnabled</a></li><li data-type='method' style='display: none;'><a href="module-imaging_imageTools.html#~setToolPassive">setToolPassive</a></li><li data-type='method' style='display: none;'><a href="module-imaging_imageTools.html#~syncToolStack">syncToolStack</a></li><li data-type='method' style='display: none;'><a href="module-imaging_imageTools.html#~updateDiameterTool">updateDiameterTool</a></li><li data-type='method' style='display: none;'><a href="module-imaging_imageTools.html#~updateStackToolState">updateStackToolState</a></li></ul></li><li><a href="module-imaging_strategies_eraseFreehand.html">imaging/strategies/eraseFreehand</a><ul class='methods'><li data-type='method' style='display: none;'><a href="module-imaging_strategies_eraseFreehand.html#.eraseInsideFreehand">eraseInsideFreehand</a></li><li data-type='method' style='display: none;'><a href="module-imaging_strategies_eraseFreehand.html#.eraseOutsideFreehand">eraseOutsideFreehand</a></li><li data-type='method' style='display: none;'><a href="module-imaging_strategies_eraseFreehand.html#~eraseFreehand">eraseFreehand</a></li></ul></li><li><a href="module-imaging_strategies_fillFreehand.html">imaging/strategies/fillFreehand</a><ul class='methods'><li data-type='method' style='display: none;'><a href="module-imaging_strategies_fillFreehand.html#.fillInsideFreehand">fillInsideFreehand</a></li><li data-type='method' style='display: none;'><a href="module-imaging_strategies_fillFreehand.html#.fillOutsideFreehand">fillOutsideFreehand</a></li><li data-type='method' style='display: none;'><a href="module-imaging_strategies_fillFreehand.html#~fillFreehand">fillFreehand</a></li></ul></li><li><a href="module-imaging_tools_custom_contourTool.html">imaging/tools/custom/contourTool</a></li><li><a href="module-imaging_tools_custom_diameterTool.html">imaging/tools/custom/diameterTool</a></li><li><a href="module-imaging_tools_custom_editMaskTool.html">imaging/tools/custom/editMaskTool</a></li><li><a href="module-imaging_tools_custom_polygonScissorsTool.html">imaging/tools/custom/polygonScissorsTool</a></li><li><a href="module-imaging_tools_custom_thresholdBrushTool.html">imaging/tools/custom/thresholdBrushTool</a><ul class='methods'><li data-type='method' style='display: none;'><a href="module-imaging_tools_custom_thresholdBrushTool.html#_paint">_paint</a></li><li data-type='method' style='display: none;'><a href="module-imaging_tools_custom_thresholdBrushTool.html#~getCircleWithThreshold">getCircleWithThreshold</a></li></ul></li><li><a href="module-imaging_tools_polygonSegmentationMixin.html">imaging/tools/polygonSegmentationMixin</a><ul class='methods'><li data-type='method' style='display: none;'><a href="module-imaging_tools_polygonSegmentationMixin.html#~_checkIfDrawing">_checkIfDrawing</a></li><li data-type='method' style='display: none;'><a href="module-imaging_tools_polygonSegmentationMixin.html#~renderToolData">renderToolData</a></li></ul></li></ul><h3>Events</h3><ul><li><a href="module-imaging_tools_custom_contourTool.ContoursTool.html#event:_drawingDoubleTapClickCallback">imaging/tools/custom/contourTool.ContoursTool#_drawingDoubleTapClickCallback</a></li><li><a href="module-imaging_tools_custom_contourTool.ContoursTool.html#event:_drawingMouseDoubleClickCallback">imaging/tools/custom/contourTool.ContoursTool#_drawingMouseDoubleClickCallback</a></li><li><a href="module-imaging_tools_custom_contourTool.ContoursTool.html#event:_drawingMouseDownCallback">imaging/tools/custom/contourTool.ContoursTool#_drawingMouseDownCallback</a></li><li><a href="module-imaging_tools_custom_contourTool.ContoursTool.html#event:_drawingMouseDragCallback">imaging/tools/custom/contourTool.ContoursTool#_drawingMouseDragCallback</a></li><li><a href="module-imaging_tools_custom_contourTool.ContoursTool.html#event:_drawingMouseMoveCallback">imaging/tools/custom/contourTool.ContoursTool#_drawingMouseMoveCallback</a></li><li><a href="module-imaging_tools_custom_contourTool.ContoursTool.html#event:_drawingMouseUpCallback">imaging/tools/custom/contourTool.ContoursTool#_drawingMouseUpCallback</a></li><li><a href="module-imaging_tools_custom_contourTool.ContoursTool.html#event:_drawingTouchDragCallback">imaging/tools/custom/contourTool.ContoursTool#_drawingTouchDragCallback</a></li><li><a href="module-imaging_tools_custom_contourTool.ContoursTool.html#event:_drawingTouchStartCallback">imaging/tools/custom/contourTool.ContoursTool#_drawingTouchStartCallback</a></li><li><a href="module-imaging_tools_custom_contourTool.ContoursTool.html#event:_editMouseDragCallback">imaging/tools/custom/contourTool.ContoursTool#_editMouseDragCallback</a></li><li><a href="module-imaging_tools_custom_contourTool.ContoursTool.html#event:_editTouchDragCallback">imaging/tools/custom/contourTool.ContoursTool#_editTouchDragCallback</a></li></ul><h3>Mixins</h3><ul><li><a href="Mixins.polygonSegmentationMixin%2520-%2520segmentation%2520operations%2520for%2520polyline.html">Mixins.polygonSegmentationMixin - segmentation operations for polyline</a></li></ul><h3>Global</h3><ul><li><a href="global.html#_calculateRectangleStats">_calculateRectangleStats</a></li><li><a href="global.html#_calculateStats">_calculateStats</a></li><li><a href="global.html#_createTextBoxContent">_createTextBoxContent</a></li><li><a href="global.html#_findTextBoxAnchorPoints">_findTextBoxAnchorPoints</a></li><li><a href="global.html#_formatArea">_formatArea</a></li><li><a href="global.html#_getEllipseImageCoordinates">_getEllipseImageCoordinates</a></li><li><a href="global.html#_getRectangleImageCoordinates">_getRectangleImageCoordinates</a></li><li><a href="global.html#NRRD_TYPES_TO_TYPEDARRAY">NRRD_TYPES_TO_TYPEDARRAY</a></li><li><a href="global.html">parse</a></li></ul>
-    
-</nav>
-
-<div id="main">
-    
-
-    
-
-
-
-    
-
-
-    <section class="package">
-        <h3> </h3>		
-    </section>
-
-
-
-
-
-
-
-
-
-    
-
-
-
-    <section class="readme usertext">
-        <article><p align="center">
-  <img src="https://assets.pokemon.com/assets/cms2/img/pokedex/full/246.png" width="100" title="hover text" alt="accessibility text">
-</p>
-<h1 id="larvitar">Larvitar</h1>
-<p><a href="https://github.com/dvisionlab/Larvitar"><img src="https://img.shields.io/badge/dynamic/json.svg?label=type-coverage&amp;prefix=%E2%89%A5&amp;suffix=%25&amp;query=$.typeCoverage.atLeast&amp;uri=https%3A%2F%2Fraw.githubusercontent.com%2Fplantain-00%2Ftype-coverage%2Fmaster%2Fpackage.json" alt="type-coverage"></a></p>
-<h2 id="dicom-image-toolkit-for-cornerstonejs">Dicom Image Toolkit for CornerstoneJS</h2>
-<<<<<<< HEAD
-<h3 id="current-version%3A-2.0.0-rc29">Current version: 2.0.0-rc29</h3>
-=======
-<h3 id="current-version%3A-2.0.0-rc28">Current version: 2.0.0-rc28</h3>
->>>>>>> 83f32f0e
-<h3 id="latest-published-release%3A-1.5.8">Latest Published Release: 1.5.8</h3>
-<p>This library provides common DICOM functionalities to be used in web-applications: it's wrapper that simplifies the use of cornerstone-js environment.</p>
-<h2 id="features%3A">Features:</h2>
-<ul>
-<li>Orthogonal multiplanar reformat with contours generations</li>
-<li>Custom loader/exporter for nrrd files</li>
-<li>Segmentation masks support</li>
-<li>Memory management</li>
-</ul>
-<p>Full documentation and examples are available at http://www.dvisionlab.com/Larvitar/.</p>
-<h1 id="typescript">Typescript</h1>
-<p><em>Types</em> can be imported from <code>larvitar/imaging/types</code> or <code>larvitar/imaging/tools/types</code>.</p>
-<pre class="prettyprint source lang-javascript"><code>import { Series } from &quot;larvitar/imaging/types&quot;;
+
+    <meta name="viewport" content="width=device-width, initial-scale=1.0" />
+  </head>
+  <body>
+    <input type="checkbox" id="nav-trigger" class="nav-trigger" />
+    <label for="nav-trigger" class="navicon-button x">
+      <div class="navicon"></div>
+    </label>
+
+    <label for="nav-trigger" class="overlay"></label>
+
+    <nav>
+      <input type="text" id="nav-search" placeholder="Search" />
+
+      <h2><a href="index.html">Home</a></h2>
+      <h2>
+        <a
+          href="https://github.com/dvisionlab/Larvitar"
+          target="_blank"
+          class="menu-item"
+          id="repository"
+          >Github repo</a
+        >
+      </h2>
+      <h3>Classes</h3>
+      <ul>
+        <li>
+          <a href="module-imaging_tools_custom_polygonScissorsTool.html"
+            >imaging/tools/custom/polygonScissorsTool</a
+          >
+        </li>
+        <li>
+          <a href="Tools.Annotation.ContoursTool.html"
+            >Tools.Annotation.ContoursTool</a
+          >
+        </li>
+        <li>
+          <a href="Tools.Annotation.DiameterTool.html"
+            >Tools.Annotation.DiameterTool</a
+          >
+        </li>
+        <li>
+          <a href="Tools.Annotation.EllipticalRoiTool.html"
+            >Tools.Annotation.EllipticalRoiTool</a
+          >
+        </li>
+        <li>
+          <a href="Tools.Annotation.RectangleRoiTool.html"
+            >Tools.Annotation.RectangleRoiTool</a
+          >
+        </li>
+        <li><a href="Tools.Brush.BrushTool.html">Tools.Brush.BrushTool</a></li>
+        <li>
+          <a href="Tools.Brush.ThresholdsBrushTool.html"
+            >Tools.Brush.ThresholdsBrushTool</a
+          >
+        </li>
+        <li>
+          <a href="Tools.PolylineScissorsTool.html"
+            >Tools.PolylineScissorsTool</a
+          >
+        </li>
+      </ul>
+      <h3>Modules</h3>
+      <ul>
+        <li>
+          <a href="module-imaging_imageTools.html">imaging/imageTools</a>
+          <ul class="methods">
+            <li data-type="method" style="display: none">
+              <a href="module-imaging_imageTools.html#~addContoursTool"
+                >addContoursTool</a
+              >
+            </li>
+            <li data-type="method" style="display: none">
+              <a href="module-imaging_imageTools.html#~addDefaultTools"
+                >addDefaultTools</a
+              >
+            </li>
+            <li data-type="method" style="display: none">
+              <a href="module-imaging_imageTools.html#~addDiameterTool"
+                >addDiameterTool</a
+              >
+            </li>
+            <li data-type="method" style="display: none">
+              <a href="module-imaging_imageTools.html#~addMaskEditingTool"
+                >addMaskEditingTool</a
+              >
+            </li>
+            <li data-type="method" style="display: none">
+              <a href="module-imaging_imageTools.html#~addSeedsTool"
+                >addSeedsTool</a
+              >
+            </li>
+            <li data-type="method" style="display: none">
+              <a href="module-imaging_imageTools.html#~addStackStateToElement"
+                >addStackStateToElement</a
+              >
+            </li>
+            <li data-type="method" style="display: none">
+              <a href="module-imaging_imageTools.html#~addToolStateSingleSlice"
+                >addToolStateSingleSlice</a
+              >
+            </li>
+            <li data-type="method" style="display: none">
+              <a href="module-imaging_imageTools.html#~clearCornerstoneElements"
+                >clearCornerstoneElements</a
+              >
+            </li>
+            <li data-type="method" style="display: none">
+              <a href="module-imaging_imageTools.html#~clearMeasurements"
+                >clearMeasurements</a
+              >
+            </li>
+            <li data-type="method" style="display: none">
+              <a href="module-imaging_imageTools.html#~clearToolStateByName"
+                >clearToolStateByName</a
+              >
+            </li>
+            <li data-type="method" style="display: none">
+              <a href="module-imaging_imageTools.html#~getCurrentMaskData"
+                >getCurrentMaskData</a
+              >
+            </li>
+            <li data-type="method" style="display: none">
+              <a href="module-imaging_imageTools.html#~getToolState"
+                >getToolState</a
+              >
+            </li>
+            <li data-type="method" style="display: none">
+              <a href="module-imaging_imageTools.html#~isToolMissing"
+                >isToolMissing</a
+              >
+            </li>
+            <li data-type="method" style="display: none">
+              <a href="module-imaging_imageTools.html#~setSegmentationConfig"
+                >setSegmentationConfig</a
+              >
+            </li>
+            <li data-type="method" style="display: none">
+              <a href="module-imaging_imageTools.html#~setToolActive"
+                >setToolActive</a
+              >
+            </li>
+            <li data-type="method" style="display: none">
+              <a href="module-imaging_imageTools.html#~setToolDisabled"
+                >setToolDisabled</a
+              >
+            </li>
+            <li data-type="method" style="display: none">
+              <a href="module-imaging_imageTools.html#~setToolEnabled"
+                >setToolEnabled</a
+              >
+            </li>
+            <li data-type="method" style="display: none">
+              <a href="module-imaging_imageTools.html#~setToolPassive"
+                >setToolPassive</a
+              >
+            </li>
+            <li data-type="method" style="display: none">
+              <a href="module-imaging_imageTools.html#~syncToolStack"
+                >syncToolStack</a
+              >
+            </li>
+            <li data-type="method" style="display: none">
+              <a href="module-imaging_imageTools.html#~updateDiameterTool"
+                >updateDiameterTool</a
+              >
+            </li>
+            <li data-type="method" style="display: none">
+              <a href="module-imaging_imageTools.html#~updateStackToolState"
+                >updateStackToolState</a
+              >
+            </li>
+          </ul>
+        </li>
+        <li>
+          <a href="module-imaging_strategies_eraseFreehand.html"
+            >imaging/strategies/eraseFreehand</a
+          >
+          <ul class="methods">
+            <li data-type="method" style="display: none">
+              <a
+                href="module-imaging_strategies_eraseFreehand.html#.eraseInsideFreehand"
+                >eraseInsideFreehand</a
+              >
+            </li>
+            <li data-type="method" style="display: none">
+              <a
+                href="module-imaging_strategies_eraseFreehand.html#.eraseOutsideFreehand"
+                >eraseOutsideFreehand</a
+              >
+            </li>
+            <li data-type="method" style="display: none">
+              <a
+                href="module-imaging_strategies_eraseFreehand.html#~eraseFreehand"
+                >eraseFreehand</a
+              >
+            </li>
+          </ul>
+        </li>
+        <li>
+          <a href="module-imaging_strategies_fillFreehand.html"
+            >imaging/strategies/fillFreehand</a
+          >
+          <ul class="methods">
+            <li data-type="method" style="display: none">
+              <a
+                href="module-imaging_strategies_fillFreehand.html#.fillInsideFreehand"
+                >fillInsideFreehand</a
+              >
+            </li>
+            <li data-type="method" style="display: none">
+              <a
+                href="module-imaging_strategies_fillFreehand.html#.fillOutsideFreehand"
+                >fillOutsideFreehand</a
+              >
+            </li>
+            <li data-type="method" style="display: none">
+              <a
+                href="module-imaging_strategies_fillFreehand.html#~fillFreehand"
+                >fillFreehand</a
+              >
+            </li>
+          </ul>
+        </li>
+        <li>
+          <a href="module-imaging_tools_custom_contourTool.html"
+            >imaging/tools/custom/contourTool</a
+          >
+        </li>
+        <li>
+          <a href="module-imaging_tools_custom_diameterTool.html"
+            >imaging/tools/custom/diameterTool</a
+          >
+        </li>
+        <li>
+          <a href="module-imaging_tools_custom_editMaskTool.html"
+            >imaging/tools/custom/editMaskTool</a
+          >
+        </li>
+        <li>
+          <a href="module-imaging_tools_custom_polygonScissorsTool.html"
+            >imaging/tools/custom/polygonScissorsTool</a
+          >
+        </li>
+        <li>
+          <a href="module-imaging_tools_custom_thresholdBrushTool.html"
+            >imaging/tools/custom/thresholdBrushTool</a
+          >
+          <ul class="methods">
+            <li data-type="method" style="display: none">
+              <a
+                href="module-imaging_tools_custom_thresholdBrushTool.html#_paint"
+                >_paint</a
+              >
+            </li>
+            <li data-type="method" style="display: none">
+              <a
+                href="module-imaging_tools_custom_thresholdBrushTool.html#~getCircleWithThreshold"
+                >getCircleWithThreshold</a
+              >
+            </li>
+          </ul>
+        </li>
+        <li>
+          <a href="module-imaging_tools_polygonSegmentationMixin.html"
+            >imaging/tools/polygonSegmentationMixin</a
+          >
+          <ul class="methods">
+            <li data-type="method" style="display: none">
+              <a
+                href="module-imaging_tools_polygonSegmentationMixin.html#~_checkIfDrawing"
+                >_checkIfDrawing</a
+              >
+            </li>
+            <li data-type="method" style="display: none">
+              <a
+                href="module-imaging_tools_polygonSegmentationMixin.html#~renderToolData"
+                >renderToolData</a
+              >
+            </li>
+          </ul>
+        </li>
+      </ul>
+      <h3>Events</h3>
+      <ul>
+        <li>
+          <a
+            href="module-imaging_tools_custom_contourTool.ContoursTool.html#event:_drawingDoubleTapClickCallback"
+            >imaging/tools/custom/contourTool.ContoursTool#_drawingDoubleTapClickCallback</a
+          >
+        </li>
+        <li>
+          <a
+            href="module-imaging_tools_custom_contourTool.ContoursTool.html#event:_drawingMouseDoubleClickCallback"
+            >imaging/tools/custom/contourTool.ContoursTool#_drawingMouseDoubleClickCallback</a
+          >
+        </li>
+        <li>
+          <a
+            href="module-imaging_tools_custom_contourTool.ContoursTool.html#event:_drawingMouseDownCallback"
+            >imaging/tools/custom/contourTool.ContoursTool#_drawingMouseDownCallback</a
+          >
+        </li>
+        <li>
+          <a
+            href="module-imaging_tools_custom_contourTool.ContoursTool.html#event:_drawingMouseDragCallback"
+            >imaging/tools/custom/contourTool.ContoursTool#_drawingMouseDragCallback</a
+          >
+        </li>
+        <li>
+          <a
+            href="module-imaging_tools_custom_contourTool.ContoursTool.html#event:_drawingMouseMoveCallback"
+            >imaging/tools/custom/contourTool.ContoursTool#_drawingMouseMoveCallback</a
+          >
+        </li>
+        <li>
+          <a
+            href="module-imaging_tools_custom_contourTool.ContoursTool.html#event:_drawingMouseUpCallback"
+            >imaging/tools/custom/contourTool.ContoursTool#_drawingMouseUpCallback</a
+          >
+        </li>
+        <li>
+          <a
+            href="module-imaging_tools_custom_contourTool.ContoursTool.html#event:_drawingTouchDragCallback"
+            >imaging/tools/custom/contourTool.ContoursTool#_drawingTouchDragCallback</a
+          >
+        </li>
+        <li>
+          <a
+            href="module-imaging_tools_custom_contourTool.ContoursTool.html#event:_drawingTouchStartCallback"
+            >imaging/tools/custom/contourTool.ContoursTool#_drawingTouchStartCallback</a
+          >
+        </li>
+        <li>
+          <a
+            href="module-imaging_tools_custom_contourTool.ContoursTool.html#event:_editMouseDragCallback"
+            >imaging/tools/custom/contourTool.ContoursTool#_editMouseDragCallback</a
+          >
+        </li>
+        <li>
+          <a
+            href="module-imaging_tools_custom_contourTool.ContoursTool.html#event:_editTouchDragCallback"
+            >imaging/tools/custom/contourTool.ContoursTool#_editTouchDragCallback</a
+          >
+        </li>
+      </ul>
+      <h3>Mixins</h3>
+      <ul>
+        <li>
+          <a
+            href="Mixins.polygonSegmentationMixin%2520-%2520segmentation%2520operations%2520for%2520polyline.html"
+            >Mixins.polygonSegmentationMixin - segmentation operations for
+            polyline</a
+          >
+        </li>
+      </ul>
+      <h3>Global</h3>
+      <ul>
+        <li>
+          <a href="global.html#_calculateRectangleStats"
+            >_calculateRectangleStats</a
+          >
+        </li>
+        <li><a href="global.html#_calculateStats">_calculateStats</a></li>
+        <li>
+          <a href="global.html#_createTextBoxContent">_createTextBoxContent</a>
+        </li>
+        <li>
+          <a href="global.html#_findTextBoxAnchorPoints"
+            >_findTextBoxAnchorPoints</a
+          >
+        </li>
+        <li><a href="global.html#_formatArea">_formatArea</a></li>
+        <li>
+          <a href="global.html#_getEllipseImageCoordinates"
+            >_getEllipseImageCoordinates</a
+          >
+        </li>
+        <li>
+          <a href="global.html#_getRectangleImageCoordinates"
+            >_getRectangleImageCoordinates</a
+          >
+        </li>
+        <li>
+          <a href="global.html#NRRD_TYPES_TO_TYPEDARRAY"
+            >NRRD_TYPES_TO_TYPEDARRAY</a
+          >
+        </li>
+        <li><a href="global.html">parse</a></li>
+      </ul>
+    </nav>
+
+    <div id="main">
+      <section class="package">
+        <h3></h3>
+      </section>
+
+      <section class="readme usertext">
+        <article>
+          <p align="center">
+            <img
+              src="https://assets.pokemon.com/assets/cms2/img/pokedex/full/246.png"
+              width="100"
+              title="hover text"
+              alt="accessibility text"
+            />
+          </p>
+          <h1 id="larvitar">Larvitar</h1>
+          <p>
+            <a href="https://github.com/dvisionlab/Larvitar"
+              ><img
+                src="https://img.shields.io/badge/dynamic/json.svg?label=type-coverage&amp;prefix=%E2%89%A5&amp;suffix=%25&amp;query=$.typeCoverage.atLeast&amp;uri=https%3A%2F%2Fraw.githubusercontent.com%2Fplantain-00%2Ftype-coverage%2Fmaster%2Fpackage.json"
+                alt="type-coverage"
+            /></a>
+          </p>
+          <h2 id="dicom-image-toolkit-for-cornerstonejs">
+            Dicom Image Toolkit for CornerstoneJS
+          </h2>
+          <h3 id="current-version%3A-2.0.0-rc29">
+            Current version: 2.0.0-rc29
+          </h3>
+          <h3 id="latest-published-release%3A-1.5.8">
+            Latest Published Release: 1.5.8
+          </h3>
+          <p>
+            This library provides common DICOM functionalities to be used in
+            web-applications: it's wrapper that simplifies the use of
+            cornerstone-js environment.
+          </p>
+          <h2 id="features%3A">Features:</h2>
+          <ul>
+            <li>Orthogonal multiplanar reformat with contours generations</li>
+            <li>Custom loader/exporter for nrrd files</li>
+            <li>Segmentation masks support</li>
+            <li>Memory management</li>
+          </ul>
+          <p>
+            Full documentation and examples are available at
+            http://www.dvisionlab.com/Larvitar/.
+          </p>
+          <h1 id="typescript">Typescript</h1>
+          <p>
+            <em>Types</em> can be imported from
+            <code>larvitar/imaging/types</code> or
+            <code>larvitar/imaging/tools/types</code>.
+          </p>
+          <pre
+            class="prettyprint source lang-javascript"
+          ><code>import { Series } from &quot;larvitar/imaging/types&quot;;
 
 let newSerie: Series;
 </code></pre>
-<br>
-<h1 id="dependencies">Dependencies</h1>
-<ul>
-<li><code>cornerstone</code></li>
-<li><code>cornerstone-tools</code></li>
-<li><code>dicomParser</code></li>
-<li><code>DICOMImageLoader</code></li>
-<li><code>webImageLoader</code></li>
-<li><code>fileImageLoader</code></li>
-<li><code>lodash</code></li>
-<li><code>pako</code></li>
-<li><code>papaparse</code></li>
-</ul>
-<h1 id="installation">Installation</h1>
-<p><code>yarn add larvitar</code></p>
-<h1 id="build-package">Build package</h1>
-<p><code>yarn build</code></p>
-<h1 id="coverage">Coverage</h1>
-<p>Use <code>yarn coverage</code> to generate type coverage report.</p>
-<h1 id="development">Development</h1>
-<p>Use <code>yarn dev</code> to have <code>webpack</code> hot-reload (live recompiling the library).<br>
-In order to test functionalities you can modify the library import path in an example (see the <code>docs/examples</code> folder) to use the recompiled bundle in <code>dist/</code>, then serve the .html file with VSCode extension <a href="https://marketplace.visualstudio.com/items?itemName=ritwickdey.LiveServer">LiveServer</a> or other similar tools.<br>
-Once you are done, upgrade the version, build the library and copy it to the <code>docs/examples</code> folder. This file must be included into the commit, while docs will be compiled by the Github action.</p>
-<h3 id="repository-structure">Repository structure</h3>
-<ul>
-<li><code>index</code> main file</li>
-<li><code>dataDictionary</code> json file for dicom tags</li>
-<li><code>imageAnonymization</code> provides anonymization functionalities</li>
-<li><code>imageColormaps</code> provides color maps functionalities</li>
-<li><code>imageContours</code> using to populate cornerstone tool for segmentation contours on 2D images</li>
-<li><code>imageIo</code> import a dicom image in .nrrd format and build contiguous array for exporting data as volume</li>
-<li><code>imageLayers</code> provide support for multi-layer cornerstone fusion renderer</li>
-<li><code>imageLoading</code> initialize loader and custom loaders</li>
-<li><code>imageParsing</code> parse dicom files and return a cornerstone data structure ready to be used for rendering</li>
-<li><code>imagePresets</code> provides default image CT presets and set functionality</li>
-<li><code>imageRendering</code> provides rendering functionalities</li>
-<li><code>imageReslice</code> provides reslice functionalities</li>
-<li><code>imageStore</code> provides data storage functionalities, vuex support is integrated</li>
-<li><code>imageTools</code> using to handle standard and custom cornerstone tools</li>
-<li><code>imageUtils</code> utility functions on pixels and metadata tags</li>
-<li><code>loaders/commonLoader</code> common functionalities for custom loaders</li>
-<li><code>loaders/dicomLoader</code> custom loader for DICOM files with support for multiplanar reformat (axial, sagittal and coronal planes)</li>
-<li><code>loaders/fileLoader</code> custom loader for png/jpg files</li>
-<li><code>loaders/nrrdLoader</code>custom loader for nrrd files with support for multiplanar reformat (axial, sagittal and coronal planes)</li>
-<li><code>loaders/resliceLoader</code> custom loader for resliced data</li>
-<li><code>loaders/multiFrameLoader</code> custom loader for multiFrame data</li>
-<li><code>parsers/nrrd</code> custom parser for nrrd data</li>
-<li><code>tools/custom/contourTool</code> is a custom cornerstone tool for 2D visualization of segmented images</li>
-<li><code>tools/custom/diameterTool</code> is a custom cornerstone tool for 2D visualization of diameter widgets</li>
-<li><code>tools/custom/editMaskTool</code> is a custom cornerstone tool for 2D visualization of segmentation masks with brush functionalities</li>
-<li><code>tools/custom/seedTool</code> is a custom cornerstone tool for 2D interactive seeding with custom colors and labels</li>
-<li><code>tools/custom/thresholdsBrushTool</code> is a custom cornerstone tool for handling thresholds in a brush tool</li>
-<li><code>tools/default</code> default tools map and configuration</li>
-<li><code>tools/io</code> import and export functionalities for tools</li>
-<li><code>tools/main</code> tools main functionalities</li>
-<li><code>tools/state</code> tools state management</li>
-<li><code>tools/segmentation</code> segmentation masks management</li>
-<li><code>modules/vuex/larvitar.js</code> optional vuex state module</li>
-</ul>
-<h1 id="contributors">Contributors</h1>
-<ul>
-<li>Simone Manini, D/Vision Lab</li>
-<li>Mattia Ronzoni, D/Vision Lab</li>
-<li>Sara Zanchi, D/Vision Lab</li>
-</ul>
-<p><img src="https://www.dvisionlab.com/assets/images/logo-light.png" alt="dvisionlab logo"></p></article>
-    </section>
-
-
-
-
-
-
-    
-    
-</div>
-
-<br class="clear">
-
-<footer>
-    Documentation generated by <a href="https://github.com/jsdoc3/jsdoc">JSDoc 3.6.11</a> using the <a href="https://github.com/clenemt/docdash">docdash</a> theme.
-</footer>
-
-<script>prettyPrint();</script>
-<script src="scripts/polyfill.js"></script>
-<script src="scripts/linenumber.js"></script>
-
-<script src="scripts/search.js" defer></script>
-
-
-<script src="scripts/collapse.js" defer></script>
-
-
-</body>
+          <br />
+          <h1 id="dependencies">Dependencies</h1>
+          <ul>
+            <li><code>cornerstone</code></li>
+            <li><code>cornerstone-tools</code></li>
+            <li><code>dicomParser</code></li>
+            <li><code>DICOMImageLoader</code></li>
+            <li><code>webImageLoader</code></li>
+            <li><code>fileImageLoader</code></li>
+            <li><code>lodash</code></li>
+            <li><code>pako</code></li>
+            <li><code>papaparse</code></li>
+          </ul>
+          <h1 id="installation">Installation</h1>
+          <p><code>yarn add larvitar</code></p>
+          <h1 id="build-package">Build package</h1>
+          <p><code>yarn build</code></p>
+          <h1 id="coverage">Coverage</h1>
+          <p>
+            Use <code>yarn coverage</code> to generate type coverage report.
+          </p>
+          <h1 id="development">Development</h1>
+          <p>
+            Use <code>yarn dev</code> to have <code>webpack</code> hot-reload
+            (live recompiling the library).<br />
+            In order to test functionalities you can modify the library import
+            path in an example (see the <code>docs/examples</code> folder) to
+            use the recompiled bundle in <code>dist/</code>, then serve the
+            .html file with VSCode extension
+            <a
+              href="https://marketplace.visualstudio.com/items?itemName=ritwickdey.LiveServer"
+              >LiveServer</a
+            >
+            or other similar tools.<br />
+            Once you are done, upgrade the version, build the library and copy
+            it to the <code>docs/examples</code> folder. This file must be
+            included into the commit, while docs will be compiled by the Github
+            action.
+          </p>
+          <h3 id="repository-structure">Repository structure</h3>
+          <ul>
+            <li><code>index</code> main file</li>
+            <li><code>dataDictionary</code> json file for dicom tags</li>
+            <li>
+              <code>imageAnonymization</code> provides anonymization
+              functionalities
+            </li>
+            <li>
+              <code>imageColormaps</code> provides color maps functionalities
+            </li>
+            <li>
+              <code>imageContours</code> using to populate cornerstone tool for
+              segmentation contours on 2D images
+            </li>
+            <li>
+              <code>imageIo</code> import a dicom image in .nrrd format and
+              build contiguous array for exporting data as volume
+            </li>
+            <li>
+              <code>imageLayers</code> provide support for multi-layer
+              cornerstone fusion renderer
+            </li>
+            <li>
+              <code>imageLoading</code> initialize loader and custom loaders
+            </li>
+            <li>
+              <code>imageParsing</code> parse dicom files and return a
+              cornerstone data structure ready to be used for rendering
+            </li>
+            <li>
+              <code>imagePresets</code> provides default image CT presets and
+              set functionality
+            </li>
+            <li>
+              <code>imageRendering</code> provides rendering functionalities
+            </li>
+            <li><code>imageReslice</code> provides reslice functionalities</li>
+            <li>
+              <code>imageStore</code> provides data storage functionalities,
+              vuex support is integrated
+            </li>
+            <li>
+              <code>imageTools</code> using to handle standard and custom
+              cornerstone tools
+            </li>
+            <li>
+              <code>imageUtils</code> utility functions on pixels and metadata
+              tags
+            </li>
+            <li>
+              <code>loaders/commonLoader</code> common functionalities for
+              custom loaders
+            </li>
+            <li>
+              <code>loaders/dicomLoader</code> custom loader for DICOM files
+              with support for multiplanar reformat (axial, sagittal and coronal
+              planes)
+            </li>
+            <li>
+              <code>loaders/fileLoader</code> custom loader for png/jpg files
+            </li>
+            <li>
+              <code>loaders/nrrdLoader</code>custom loader for nrrd files with
+              support for multiplanar reformat (axial, sagittal and coronal
+              planes)
+            </li>
+            <li>
+              <code>loaders/resliceLoader</code> custom loader for resliced data
+            </li>
+            <li>
+              <code>loaders/multiFrameLoader</code> custom loader for multiFrame
+              data
+            </li>
+            <li><code>parsers/nrrd</code> custom parser for nrrd data</li>
+            <li>
+              <code>tools/custom/contourTool</code> is a custom cornerstone tool
+              for 2D visualization of segmented images
+            </li>
+            <li>
+              <code>tools/custom/diameterTool</code> is a custom cornerstone
+              tool for 2D visualization of diameter widgets
+            </li>
+            <li>
+              <code>tools/custom/editMaskTool</code> is a custom cornerstone
+              tool for 2D visualization of segmentation masks with brush
+              functionalities
+            </li>
+            <li>
+              <code>tools/custom/seedTool</code> is a custom cornerstone tool
+              for 2D interactive seeding with custom colors and labels
+            </li>
+            <li>
+              <code>tools/custom/thresholdsBrushTool</code> is a custom
+              cornerstone tool for handling thresholds in a brush tool
+            </li>
+            <li>
+              <code>tools/default</code> default tools map and configuration
+            </li>
+            <li>
+              <code>tools/io</code> import and export functionalities for tools
+            </li>
+            <li><code>tools/main</code> tools main functionalities</li>
+            <li><code>tools/state</code> tools state management</li>
+            <li>
+              <code>tools/segmentation</code> segmentation masks management
+            </li>
+            <li>
+              <code>modules/vuex/larvitar.js</code> optional vuex state module
+            </li>
+          </ul>
+          <h1 id="contributors">Contributors</h1>
+          <ul>
+            <li>Simone Manini, D/Vision Lab</li>
+            <li>Mattia Ronzoni, D/Vision Lab</li>
+            <li>Sara Zanchi, D/Vision Lab</li>
+          </ul>
+          <p>
+            <img
+              src="https://www.dvisionlab.com/assets/images/logo-light.png"
+              alt="dvisionlab logo"
+            />
+          </p>
+        </article>
+      </section>
+    </div>
+
+    <br class="clear" />
+
+    <footer>
+      Documentation generated by
+      <a href="https://github.com/jsdoc3/jsdoc">JSDoc 3.6.11</a> using the
+      <a href="https://github.com/clenemt/docdash">docdash</a> theme.
+    </footer>
+
+    <script>
+      prettyPrint();
+    </script>
+    <script src="scripts/polyfill.js"></script>
+    <script src="scripts/linenumber.js"></script>
+
+    <script src="scripts/search.js" defer></script>
+
+    <script src="scripts/collapse.js" defer></script>
+  </body>
 </html>