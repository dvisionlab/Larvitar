<!DOCTYPE html>
<html lang="en">
<head>
    
    <meta charset="utf-8">
    <title>Home - Larvitar</title>
    
    <meta name="description" content="Dicom Image Toolkit for CornestoneJS" />
    
        <meta name="keywords" content="imaging, dataviz, medical, cornerstone" />
        <meta name="keyword" content="imaging, dataviz, medical, cornerstone" />
    
    
    
    <script src="scripts/prettify/prettify.js"></script>
    <script src="scripts/prettify/lang-css.js"></script>
    <!--[if lt IE 9]>
      <script src="//html5shiv.googlecode.com/svn/trunk/html5.js"></script>
    <![endif]-->
    <link type="text/css" rel="stylesheet" href="styles/prettify.css">
    <link type="text/css" rel="stylesheet" href="styles/jsdoc.css">
    <script src="scripts/nav.js" defer></script>
    
    <meta name="viewport" content="width=device-width, initial-scale=1.0">
</head>
<body>

<input type="checkbox" id="nav-trigger" class="nav-trigger" />
<label for="nav-trigger" class="navicon-button x">
  <div class="navicon"></div>
</label>

<label for="nav-trigger" class="overlay"></label>

<nav >
    
    <input type="text" id="nav-search" placeholder="Search" />
    
    
    <h2><a href="index.html">Home</a></h2><h2><a href="https://github.com/dvisionlab/Larvitar" target="_blank" class="menu-item" id="repository" >Github repo</a></h2>
    
</nav>

<div id="main">
    

    



    


    <section class="package">
        <h3> </h3>		
    </section>









    



    <section class="readme usertext">
        <article><p align="center">
  <img src="https://assets.pokemon.com/assets/cms2/img/pokedex/full/246.png" width="100" title="hover text" alt="accessibility text">
</p>
<h1 id="larvitar">Larvitar</h1>
<p><a href="https://github.com/dvisionlab/Larvitar"><img src="https://img.shields.io/badge/dynamic/json.svg?label=type-coverage&amp;prefix=%E2%89%A5&amp;suffix=%25&amp;query=$.typeCoverage.atLeast&amp;uri=https%3A%2F%2Fraw.githubusercontent.com%2Fplantain-00%2Ftype-coverage%2Fmaster%2Fpackage.json" alt="type-coverage"></a></p>
<h2 id="dicom-image-toolkit-for-cornerstonejs">Dicom Image Toolkit for CornerstoneJS</h2>
<<<<<<< HEAD
<h3 id="current-version%3A-2.5.13">Current version: 2.5.13</h3>
<h3 id="latest-published-release%3A-2.5.13">Latest Published Release: 2.5.13</h3>
=======
<h3 id="current-version%3A-2.5.7">Current version: 2.5.7</h3>
<h3 id="latest-published-release%3A-2.5.7">Latest Published Release: 2.5.7</h3>
>>>>>>> 20bf7b4a
<p>This library provides common DICOM functionalities to be used in web-applications: it's wrapper that simplifies the use of cornerstone-js environment.</p>
<h2 id="features%3A">Features:</h2>
<ul>
<li>Orthogonal multiplanar reformat with contours generations</li>
<li>Custom loader/exporter for nrrd files</li>
<li>Segmentation masks support</li>
<li>Memory management</li>
<li>Support all dicom modalities</li>
<li>4D Cine support</li>
<li>Anonymization functionalities</li>
<li>Cine tools and ECG Parsing</li>
<li>Masks management</li>
</ul>
<p>Full documentation and examples are available at http://www.dvisionlab.com/Larvitar/.</p>
<h1 id="typescript">Typescript</h1>
<p><em>Types</em> can be imported from <code>larvitar/imaging/types</code> or <code>larvitar/imaging/tools/types</code>.</p>
<pre class="prettyprint source lang-javascript"><code>import { Series } from &quot;larvitar/imaging/types&quot;;

let newSerie: Series;
</code></pre>
<br>
<h1 id="dependencies">Dependencies</h1>
<ul>
<li><code>cornerstone</code></li>
<li><code>cornerstone-tools</code></li>
<li><code>dicomParser</code></li>
<li><code>DICOMImageLoader</code></li>
<li><code>webImageLoader</code></li>
<li><code>fileImageLoader</code></li>
<li><code>lodash</code></li>
<li><code>pako</code></li>
<li><code>papaparse</code></li>
</ul>
<h1 id="installation">Installation</h1>
<p><code>yarn add larvitar</code></p>
<h1 id="build-package">Build package</h1>
<p><code>yarn build</code></p>
<h1 id="coverage">Coverage</h1>
<p>Use <code>yarn coverage</code> to generate type coverage report.</p>
<h1 id="development">Development</h1>
<p>Use <code>yarn dev</code> to have <code>webpack</code> hot-reload (live recompiling the library).<br>
In order to test functionalities you can serve the .html file with VSCode extension <a href="https://marketplace.visualstudio.com/items?itemName=ritwickdey.LiveServer">LiveServer</a> or other similar tools.<br>
Once you are done, upgrade the version (README and package.json) and build the library. Docs will be compiled by the Github action.</p>
<h3 id="repository-structure">Repository structure</h3>
<ul>
<li><code>index</code> main file</li>
<li><code>dataDictionary</code> json file for dicom tags</li>
<li><code>imageAnonymization</code> provides anonymization functionalities</li>
<li><code>imageCustomization</code> provides Byte Array customization functionalities</li>
<li><code>imageColormaps</code> provides color maps functionalities</li>
<li><code>imageContours</code> using to populate cornerstone tool for segmentation contours on 2D images</li>
<li><code>imageIo</code> import a dicom image in .nrrd format and build contiguous array for exporting data as volume</li>
<li><code>imageLayers</code> provide support for multi-layer cornerstone fusion renderer</li>
<li><code>imageLoading</code> initialize loader and custom loaders</li>
<li><code>imageParsing</code> parse dicom files and return a cornerstone data structure ready to be used for rendering</li>
<li><code>imagePresets</code> provides default image CT presets and set functionality</li>
<li><code>imageRendering</code> provides rendering functionalities</li>
<li><code>imageReslice</code> provides reslice functionalities</li>
<li><code>imageStore</code> provides data storage functionalities, vuex support is integrated</li>
<li><code>imageTags</code> using to handle dicom tags and metadata</li>
<li><code>imageTools</code> using to handle standard and custom cornerstone tools</li>
<li><code>imageUtils</code> utility functions on pixels and metadata tags</li>
<li><code>loaders/commonLoader</code> common functionalities for custom loaders</li>
<li><code>loaders/dicomLoader</code> custom loader for DICOM files with support for multiplanar reformat (axial, sagittal and coronal planes)</li>
<li><code>loaders/fileLoader</code> custom loader for png/jpg files</li>
<li><code>loaders/multiFrameLoader</code> custom loader for multiFrame data</li>
<li><code>loaders/nrrdLoader</code>custom loader for nrrd files with support for multiplanar reformat (axial, sagittal and coronal planes)</li>
<li><code>loaders/resliceLoader</code> custom loader for resliced data</li>
<li><code>parsers/ecg</code> custom parser for ecg data</li>
<li><code>parsers/nrrd</code> custom parser for nrrd data</li>
<li><code>tools/custom/4DSliceScrollTool</code> is a custom cornerstone tool for handling navigation of slices in a 4D DICOM series</li>
<li><code>tools/custom/contourTool</code> is a custom cornerstone tool for 2D visualization of segmented images</li>
<li><code>tools/custom/diameterTool</code> is a custom cornerstone tool for 2D visualization of diameter widgets</li>
<li><code>tools/custom/editMaskTool</code> is a custom cornerstone tool for 2D visualization of segmentation masks with brush functionalities</li>
<li><code>tools/custom/EllipticalRoiOverlayTool</code> is a custom cornerstone tool for 2D visualization of elliptical widgets</li>
<li><code>tools/custom/polygonSegmentationMixin</code> is a custom cornerstone tool for 2D visualization of polygonal widgets</li>
<li><code>tools/custom/polylineScissorTool</code> is a custom cornerstone tool for 2D visualization of polyline widgets</li>
<li><code>tools/custom/rectangleRoiOverlayTool</code> is a custom cornerstone tool for 2D visualization of rectangular widgets</li>
<li><code>tools/custom/seedTool</code> is a custom cornerstone tool for 2D interactive seeding with custom colors and labels</li>
<li><code>tools/custom/setLabelMap3D</code></li>
<li><code>tools/custom/thresholdsBrushTool</code> is a custom cornerstone tool for handling thresholds in a brush tool</li>
<li><code>tools/default</code> default tools map and configuration</li>
<li><code>tools/interaction</code> cornerstone interaction tools</li>
<li><code>tools/io</code> import and export functionalities for tools</li>
<li><code>tools/main</code> tools main functionalities</li>
<li><code>tools/state</code> tools state management</li>
<li><code>tools/segmentation</code> segmentation masks management</li>
<li><code>tools/strategies/eraseFreeHand</code> strategy for erasing freehand masks</li>
<li><code>tools/strategies/fillFreeHand</code> strategy for filling freehand masks</li>
<li><code>tools/strategies/index</code> strategies index</li>
</ul>
<h1 id="contributors">Contributors</h1>
<ul>
<li>Simone Manini, D/Vision Lab</li>
<li>Mattia Ronzoni, D/Vision Lab</li>
<li>Sara Zanchi, D/Vision Lab</li>
<li>Alessandro Re, D/Vision Lab</li>
<li>Laura Borghesi, D/Vision Lab</li>
</ul>
<p><img src="https://press.r1-it.storage.cloud.it/logo_trasparent.png" alt="dvisionlab logo"></p></article>
    </section>






    
    
</div>

<br class="clear">

<footer>
    Documentation generated by <a href="https://github.com/jsdoc3/jsdoc">JSDoc 3.6.11</a> using the <a href="https://github.com/clenemt/docdash">docdash</a> theme.
</footer>

<script>prettyPrint();</script>
<script src="scripts/polyfill.js"></script>
<script src="scripts/linenumber.js"></script>

<script src="scripts/search.js" defer></script>


<script src="scripts/collapse.js" defer></script>


</body>
</html><|MERGE_RESOLUTION|>--- conflicted
+++ resolved
@@ -1,212 +1,330 @@
 <!DOCTYPE html>
 <html lang="en">
-<head>
-    
-    <meta charset="utf-8">
+  <head>
+    <meta charset="utf-8" />
     <title>Home - Larvitar</title>
-    
+
     <meta name="description" content="Dicom Image Toolkit for CornestoneJS" />
-    
-        <meta name="keywords" content="imaging, dataviz, medical, cornerstone" />
-        <meta name="keyword" content="imaging, dataviz, medical, cornerstone" />
-    
-    
-    
+
+    <meta name="keywords" content="imaging, dataviz, medical, cornerstone" />
+    <meta name="keyword" content="imaging, dataviz, medical, cornerstone" />
+
     <script src="scripts/prettify/prettify.js"></script>
     <script src="scripts/prettify/lang-css.js"></script>
     <!--[if lt IE 9]>
       <script src="//html5shiv.googlecode.com/svn/trunk/html5.js"></script>
     <![endif]-->
-    <link type="text/css" rel="stylesheet" href="styles/prettify.css">
-    <link type="text/css" rel="stylesheet" href="styles/jsdoc.css">
+    <link type="text/css" rel="stylesheet" href="styles/prettify.css" />
+    <link type="text/css" rel="stylesheet" href="styles/jsdoc.css" />
     <script src="scripts/nav.js" defer></script>
-    
-    <meta name="viewport" content="width=device-width, initial-scale=1.0">
-</head>
-<body>
-
-<input type="checkbox" id="nav-trigger" class="nav-trigger" />
-<label for="nav-trigger" class="navicon-button x">
-  <div class="navicon"></div>
-</label>
-
-<label for="nav-trigger" class="overlay"></label>
-
-<nav >
-    
-    <input type="text" id="nav-search" placeholder="Search" />
-    
-    
-    <h2><a href="index.html">Home</a></h2><h2><a href="https://github.com/dvisionlab/Larvitar" target="_blank" class="menu-item" id="repository" >Github repo</a></h2>
-    
-</nav>
-
-<div id="main">
-    
-
-    
-
-
-
-    
-
-
-    <section class="package">
-        <h3> </h3>		
-    </section>
-
-
-
-
-
-
-
-
-
-    
-
-
-
-    <section class="readme usertext">
-        <article><p align="center">
-  <img src="https://assets.pokemon.com/assets/cms2/img/pokedex/full/246.png" width="100" title="hover text" alt="accessibility text">
-</p>
-<h1 id="larvitar">Larvitar</h1>
-<p><a href="https://github.com/dvisionlab/Larvitar"><img src="https://img.shields.io/badge/dynamic/json.svg?label=type-coverage&amp;prefix=%E2%89%A5&amp;suffix=%25&amp;query=$.typeCoverage.atLeast&amp;uri=https%3A%2F%2Fraw.githubusercontent.com%2Fplantain-00%2Ftype-coverage%2Fmaster%2Fpackage.json" alt="type-coverage"></a></p>
-<h2 id="dicom-image-toolkit-for-cornerstonejs">Dicom Image Toolkit for CornerstoneJS</h2>
-<<<<<<< HEAD
-<h3 id="current-version%3A-2.5.13">Current version: 2.5.13</h3>
-<h3 id="latest-published-release%3A-2.5.13">Latest Published Release: 2.5.13</h3>
-=======
-<h3 id="current-version%3A-2.5.7">Current version: 2.5.7</h3>
-<h3 id="latest-published-release%3A-2.5.7">Latest Published Release: 2.5.7</h3>
->>>>>>> 20bf7b4a
-<p>This library provides common DICOM functionalities to be used in web-applications: it's wrapper that simplifies the use of cornerstone-js environment.</p>
-<h2 id="features%3A">Features:</h2>
-<ul>
-<li>Orthogonal multiplanar reformat with contours generations</li>
-<li>Custom loader/exporter for nrrd files</li>
-<li>Segmentation masks support</li>
-<li>Memory management</li>
-<li>Support all dicom modalities</li>
-<li>4D Cine support</li>
-<li>Anonymization functionalities</li>
-<li>Cine tools and ECG Parsing</li>
-<li>Masks management</li>
-</ul>
-<p>Full documentation and examples are available at http://www.dvisionlab.com/Larvitar/.</p>
-<h1 id="typescript">Typescript</h1>
-<p><em>Types</em> can be imported from <code>larvitar/imaging/types</code> or <code>larvitar/imaging/tools/types</code>.</p>
-<pre class="prettyprint source lang-javascript"><code>import { Series } from &quot;larvitar/imaging/types&quot;;
+
+    <meta name="viewport" content="width=device-width, initial-scale=1.0" />
+  </head>
+  <body>
+    <input type="checkbox" id="nav-trigger" class="nav-trigger" />
+    <label for="nav-trigger" class="navicon-button x">
+      <div class="navicon"></div>
+    </label>
+
+    <label for="nav-trigger" class="overlay"></label>
+
+    <nav>
+      <input type="text" id="nav-search" placeholder="Search" />
+
+      <h2><a href="index.html">Home</a></h2>
+      <h2>
+        <a
+          href="https://github.com/dvisionlab/Larvitar"
+          target="_blank"
+          class="menu-item"
+          id="repository"
+          >Github repo</a
+        >
+      </h2>
+    </nav>
+
+    <div id="main">
+      <section class="package">
+        <h3></h3>
+      </section>
+
+      <section class="readme usertext">
+        <article>
+          <p align="center">
+            <img
+              src="https://assets.pokemon.com/assets/cms2/img/pokedex/full/246.png"
+              width="100"
+              title="hover text"
+              alt="accessibility text"
+            />
+          </p>
+          <h1 id="larvitar">Larvitar</h1>
+          <p>
+            <a href="https://github.com/dvisionlab/Larvitar"
+              ><img
+                src="https://img.shields.io/badge/dynamic/json.svg?label=type-coverage&amp;prefix=%E2%89%A5&amp;suffix=%25&amp;query=$.typeCoverage.atLeast&amp;uri=https%3A%2F%2Fraw.githubusercontent.com%2Fplantain-00%2Ftype-coverage%2Fmaster%2Fpackage.json"
+                alt="type-coverage"
+            /></a>
+          </p>
+          <h2 id="dicom-image-toolkit-for-cornerstonejs">
+            Dicom Image Toolkit for CornerstoneJS
+          </h2>
+          <h3 id="current-version%3A-2.5.13">Current version: 2.5.13</h3>
+          <h3 id="latest-published-release%3A-2.5.13">
+            Latest Published Release: 2.5.13
+          </h3>
+          <p>
+            This library provides common DICOM functionalities to be used in
+            web-applications: it's wrapper that simplifies the use of
+            cornerstone-js environment.
+          </p>
+          <h2 id="features%3A">Features:</h2>
+          <ul>
+            <li>Orthogonal multiplanar reformat with contours generations</li>
+            <li>Custom loader/exporter for nrrd files</li>
+            <li>Segmentation masks support</li>
+            <li>Memory management</li>
+            <li>Support all dicom modalities</li>
+            <li>4D Cine support</li>
+            <li>Anonymization functionalities</li>
+            <li>Cine tools and ECG Parsing</li>
+            <li>Masks management</li>
+          </ul>
+          <p>
+            Full documentation and examples are available at
+            http://www.dvisionlab.com/Larvitar/.
+          </p>
+          <h1 id="typescript">Typescript</h1>
+          <p>
+            <em>Types</em> can be imported from
+            <code>larvitar/imaging/types</code> or
+            <code>larvitar/imaging/tools/types</code>.
+          </p>
+          <pre
+            class="prettyprint source lang-javascript"
+          ><code>import { Series } from &quot;larvitar/imaging/types&quot;;
 
 let newSerie: Series;
 </code></pre>
-<br>
-<h1 id="dependencies">Dependencies</h1>
-<ul>
-<li><code>cornerstone</code></li>
-<li><code>cornerstone-tools</code></li>
-<li><code>dicomParser</code></li>
-<li><code>DICOMImageLoader</code></li>
-<li><code>webImageLoader</code></li>
-<li><code>fileImageLoader</code></li>
-<li><code>lodash</code></li>
-<li><code>pako</code></li>
-<li><code>papaparse</code></li>
-</ul>
-<h1 id="installation">Installation</h1>
-<p><code>yarn add larvitar</code></p>
-<h1 id="build-package">Build package</h1>
-<p><code>yarn build</code></p>
-<h1 id="coverage">Coverage</h1>
-<p>Use <code>yarn coverage</code> to generate type coverage report.</p>
-<h1 id="development">Development</h1>
-<p>Use <code>yarn dev</code> to have <code>webpack</code> hot-reload (live recompiling the library).<br>
-In order to test functionalities you can serve the .html file with VSCode extension <a href="https://marketplace.visualstudio.com/items?itemName=ritwickdey.LiveServer">LiveServer</a> or other similar tools.<br>
-Once you are done, upgrade the version (README and package.json) and build the library. Docs will be compiled by the Github action.</p>
-<h3 id="repository-structure">Repository structure</h3>
-<ul>
-<li><code>index</code> main file</li>
-<li><code>dataDictionary</code> json file for dicom tags</li>
-<li><code>imageAnonymization</code> provides anonymization functionalities</li>
-<li><code>imageCustomization</code> provides Byte Array customization functionalities</li>
-<li><code>imageColormaps</code> provides color maps functionalities</li>
-<li><code>imageContours</code> using to populate cornerstone tool for segmentation contours on 2D images</li>
-<li><code>imageIo</code> import a dicom image in .nrrd format and build contiguous array for exporting data as volume</li>
-<li><code>imageLayers</code> provide support for multi-layer cornerstone fusion renderer</li>
-<li><code>imageLoading</code> initialize loader and custom loaders</li>
-<li><code>imageParsing</code> parse dicom files and return a cornerstone data structure ready to be used for rendering</li>
-<li><code>imagePresets</code> provides default image CT presets and set functionality</li>
-<li><code>imageRendering</code> provides rendering functionalities</li>
-<li><code>imageReslice</code> provides reslice functionalities</li>
-<li><code>imageStore</code> provides data storage functionalities, vuex support is integrated</li>
-<li><code>imageTags</code> using to handle dicom tags and metadata</li>
-<li><code>imageTools</code> using to handle standard and custom cornerstone tools</li>
-<li><code>imageUtils</code> utility functions on pixels and metadata tags</li>
-<li><code>loaders/commonLoader</code> common functionalities for custom loaders</li>
-<li><code>loaders/dicomLoader</code> custom loader for DICOM files with support for multiplanar reformat (axial, sagittal and coronal planes)</li>
-<li><code>loaders/fileLoader</code> custom loader for png/jpg files</li>
-<li><code>loaders/multiFrameLoader</code> custom loader for multiFrame data</li>
-<li><code>loaders/nrrdLoader</code>custom loader for nrrd files with support for multiplanar reformat (axial, sagittal and coronal planes)</li>
-<li><code>loaders/resliceLoader</code> custom loader for resliced data</li>
-<li><code>parsers/ecg</code> custom parser for ecg data</li>
-<li><code>parsers/nrrd</code> custom parser for nrrd data</li>
-<li><code>tools/custom/4DSliceScrollTool</code> is a custom cornerstone tool for handling navigation of slices in a 4D DICOM series</li>
-<li><code>tools/custom/contourTool</code> is a custom cornerstone tool for 2D visualization of segmented images</li>
-<li><code>tools/custom/diameterTool</code> is a custom cornerstone tool for 2D visualization of diameter widgets</li>
-<li><code>tools/custom/editMaskTool</code> is a custom cornerstone tool for 2D visualization of segmentation masks with brush functionalities</li>
-<li><code>tools/custom/EllipticalRoiOverlayTool</code> is a custom cornerstone tool for 2D visualization of elliptical widgets</li>
-<li><code>tools/custom/polygonSegmentationMixin</code> is a custom cornerstone tool for 2D visualization of polygonal widgets</li>
-<li><code>tools/custom/polylineScissorTool</code> is a custom cornerstone tool for 2D visualization of polyline widgets</li>
-<li><code>tools/custom/rectangleRoiOverlayTool</code> is a custom cornerstone tool for 2D visualization of rectangular widgets</li>
-<li><code>tools/custom/seedTool</code> is a custom cornerstone tool for 2D interactive seeding with custom colors and labels</li>
-<li><code>tools/custom/setLabelMap3D</code></li>
-<li><code>tools/custom/thresholdsBrushTool</code> is a custom cornerstone tool for handling thresholds in a brush tool</li>
-<li><code>tools/default</code> default tools map and configuration</li>
-<li><code>tools/interaction</code> cornerstone interaction tools</li>
-<li><code>tools/io</code> import and export functionalities for tools</li>
-<li><code>tools/main</code> tools main functionalities</li>
-<li><code>tools/state</code> tools state management</li>
-<li><code>tools/segmentation</code> segmentation masks management</li>
-<li><code>tools/strategies/eraseFreeHand</code> strategy for erasing freehand masks</li>
-<li><code>tools/strategies/fillFreeHand</code> strategy for filling freehand masks</li>
-<li><code>tools/strategies/index</code> strategies index</li>
-</ul>
-<h1 id="contributors">Contributors</h1>
-<ul>
-<li>Simone Manini, D/Vision Lab</li>
-<li>Mattia Ronzoni, D/Vision Lab</li>
-<li>Sara Zanchi, D/Vision Lab</li>
-<li>Alessandro Re, D/Vision Lab</li>
-<li>Laura Borghesi, D/Vision Lab</li>
-</ul>
-<p><img src="https://press.r1-it.storage.cloud.it/logo_trasparent.png" alt="dvisionlab logo"></p></article>
-    </section>
-
-
-
-
-
-
-    
-    
-</div>
-
-<br class="clear">
-
-<footer>
-    Documentation generated by <a href="https://github.com/jsdoc3/jsdoc">JSDoc 3.6.11</a> using the <a href="https://github.com/clenemt/docdash">docdash</a> theme.
-</footer>
-
-<script>prettyPrint();</script>
-<script src="scripts/polyfill.js"></script>
-<script src="scripts/linenumber.js"></script>
-
-<script src="scripts/search.js" defer></script>
-
-
-<script src="scripts/collapse.js" defer></script>
-
-
-</body>
+          <br />
+          <h1 id="dependencies">Dependencies</h1>
+          <ul>
+            <li><code>cornerstone</code></li>
+            <li><code>cornerstone-tools</code></li>
+            <li><code>dicomParser</code></li>
+            <li><code>DICOMImageLoader</code></li>
+            <li><code>webImageLoader</code></li>
+            <li><code>fileImageLoader</code></li>
+            <li><code>lodash</code></li>
+            <li><code>pako</code></li>
+            <li><code>papaparse</code></li>
+          </ul>
+          <h1 id="installation">Installation</h1>
+          <p><code>yarn add larvitar</code></p>
+          <h1 id="build-package">Build package</h1>
+          <p><code>yarn build</code></p>
+          <h1 id="coverage">Coverage</h1>
+          <p>
+            Use <code>yarn coverage</code> to generate type coverage report.
+          </p>
+          <h1 id="development">Development</h1>
+          <p>
+            Use <code>yarn dev</code> to have <code>webpack</code> hot-reload
+            (live recompiling the library).<br />
+            In order to test functionalities you can serve the .html file with
+            VSCode extension
+            <a
+              href="https://marketplace.visualstudio.com/items?itemName=ritwickdey.LiveServer"
+              >LiveServer</a
+            >
+            or other similar tools.<br />
+            Once you are done, upgrade the version (README and package.json) and
+            build the library. Docs will be compiled by the Github action.
+          </p>
+          <h3 id="repository-structure">Repository structure</h3>
+          <ul>
+            <li><code>index</code> main file</li>
+            <li><code>dataDictionary</code> json file for dicom tags</li>
+            <li>
+              <code>imageAnonymization</code> provides anonymization
+              functionalities
+            </li>
+            <li>
+              <code>imageCustomization</code> provides Byte Array customization
+              functionalities
+            </li>
+            <li>
+              <code>imageColormaps</code> provides color maps functionalities
+            </li>
+            <li>
+              <code>imageContours</code> using to populate cornerstone tool for
+              segmentation contours on 2D images
+            </li>
+            <li>
+              <code>imageIo</code> import a dicom image in .nrrd format and
+              build contiguous array for exporting data as volume
+            </li>
+            <li>
+              <code>imageLayers</code> provide support for multi-layer
+              cornerstone fusion renderer
+            </li>
+            <li>
+              <code>imageLoading</code> initialize loader and custom loaders
+            </li>
+            <li>
+              <code>imageParsing</code> parse dicom files and return a
+              cornerstone data structure ready to be used for rendering
+            </li>
+            <li>
+              <code>imagePresets</code> provides default image CT presets and
+              set functionality
+            </li>
+            <li>
+              <code>imageRendering</code> provides rendering functionalities
+            </li>
+            <li><code>imageReslice</code> provides reslice functionalities</li>
+            <li>
+              <code>imageStore</code> provides data storage functionalities,
+              vuex support is integrated
+            </li>
+            <li>
+              <code>imageTags</code> using to handle dicom tags and metadata
+            </li>
+            <li>
+              <code>imageTools</code> using to handle standard and custom
+              cornerstone tools
+            </li>
+            <li>
+              <code>imageUtils</code> utility functions on pixels and metadata
+              tags
+            </li>
+            <li>
+              <code>loaders/commonLoader</code> common functionalities for
+              custom loaders
+            </li>
+            <li>
+              <code>loaders/dicomLoader</code> custom loader for DICOM files
+              with support for multiplanar reformat (axial, sagittal and coronal
+              planes)
+            </li>
+            <li>
+              <code>loaders/fileLoader</code> custom loader for png/jpg files
+            </li>
+            <li>
+              <code>loaders/multiFrameLoader</code> custom loader for multiFrame
+              data
+            </li>
+            <li>
+              <code>loaders/nrrdLoader</code>custom loader for nrrd files with
+              support for multiplanar reformat (axial, sagittal and coronal
+              planes)
+            </li>
+            <li>
+              <code>loaders/resliceLoader</code> custom loader for resliced data
+            </li>
+            <li><code>parsers/ecg</code> custom parser for ecg data</li>
+            <li><code>parsers/nrrd</code> custom parser for nrrd data</li>
+            <li>
+              <code>tools/custom/4DSliceScrollTool</code> is a custom
+              cornerstone tool for handling navigation of slices in a 4D DICOM
+              series
+            </li>
+            <li>
+              <code>tools/custom/contourTool</code> is a custom cornerstone tool
+              for 2D visualization of segmented images
+            </li>
+            <li>
+              <code>tools/custom/diameterTool</code> is a custom cornerstone
+              tool for 2D visualization of diameter widgets
+            </li>
+            <li>
+              <code>tools/custom/editMaskTool</code> is a custom cornerstone
+              tool for 2D visualization of segmentation masks with brush
+              functionalities
+            </li>
+            <li>
+              <code>tools/custom/EllipticalRoiOverlayTool</code> is a custom
+              cornerstone tool for 2D visualization of elliptical widgets
+            </li>
+            <li>
+              <code>tools/custom/polygonSegmentationMixin</code> is a custom
+              cornerstone tool for 2D visualization of polygonal widgets
+            </li>
+            <li>
+              <code>tools/custom/polylineScissorTool</code> is a custom
+              cornerstone tool for 2D visualization of polyline widgets
+            </li>
+            <li>
+              <code>tools/custom/rectangleRoiOverlayTool</code> is a custom
+              cornerstone tool for 2D visualization of rectangular widgets
+            </li>
+            <li>
+              <code>tools/custom/seedTool</code> is a custom cornerstone tool
+              for 2D interactive seeding with custom colors and labels
+            </li>
+            <li><code>tools/custom/setLabelMap3D</code></li>
+            <li>
+              <code>tools/custom/thresholdsBrushTool</code> is a custom
+              cornerstone tool for handling thresholds in a brush tool
+            </li>
+            <li>
+              <code>tools/default</code> default tools map and configuration
+            </li>
+            <li>
+              <code>tools/interaction</code> cornerstone interaction tools
+            </li>
+            <li>
+              <code>tools/io</code> import and export functionalities for tools
+            </li>
+            <li><code>tools/main</code> tools main functionalities</li>
+            <li><code>tools/state</code> tools state management</li>
+            <li>
+              <code>tools/segmentation</code> segmentation masks management
+            </li>
+            <li>
+              <code>tools/strategies/eraseFreeHand</code> strategy for erasing
+              freehand masks
+            </li>
+            <li>
+              <code>tools/strategies/fillFreeHand</code> strategy for filling
+              freehand masks
+            </li>
+            <li><code>tools/strategies/index</code> strategies index</li>
+          </ul>
+          <h1 id="contributors">Contributors</h1>
+          <ul>
+            <li>Simone Manini, D/Vision Lab</li>
+            <li>Mattia Ronzoni, D/Vision Lab</li>
+            <li>Sara Zanchi, D/Vision Lab</li>
+            <li>Alessandro Re, D/Vision Lab</li>
+            <li>Laura Borghesi, D/Vision Lab</li>
+          </ul>
+          <p>
+            <img
+              src="https://press.r1-it.storage.cloud.it/logo_trasparent.png"
+              alt="dvisionlab logo"
+            />
+          </p>
+        </article>
+      </section>
+    </div>
+
+    <br class="clear" />
+
+    <footer>
+      Documentation generated by
+      <a href="https://github.com/jsdoc3/jsdoc">JSDoc 3.6.11</a> using the
+      <a href="https://github.com/clenemt/docdash">docdash</a> theme.
+    </footer>
+
+    <script>
+      prettyPrint();
+    </script>
+    <script src="scripts/polyfill.js"></script>
+    <script src="scripts/linenumber.js"></script>
+
+    <script src="scripts/search.js" defer></script>
+
+    <script src="scripts/collapse.js" defer></script>
+  </body>
 </html>