--- conflicted
+++ resolved
@@ -30,12 +30,9 @@
   },
   resolve: {
     extensions: [".tsx", ".ts", ".js", ".d.ts", ".wasm"],
-<<<<<<< HEAD
     alias: {
       "@cornerstonejs/tools": "@cornerstonejs/tools/dist/umd/index.js"
     },
-=======
->>>>>>> 0346a1d2
     fallback: {
       fs: false,
       path: false,
