<<<<<<< HEAD
// TODO remove
// Larvitar Vuex storage

const Vue = {
  delete: () => {},
  set: () => {}
};
=======
// Larvitar Vuex instance
var Vue = null;
>>>>>>> 3e253057

// default viewport store object
const DEFAULT_VIEWPORT = {
  ready: false, // true when currentImageId is rendered
  minSliceId: 0,
  maxSliceId: 0,
  sliceId: 0,
  minTimeId: 0,
  maxTimeId: 0,
  timeId: 0,
  timestamp: 0,
  timestamps: [],
  timeIds: [],
  rows: 0,
  cols: 0,
  spacing_x: 0.0,
  spacing_y: 0.0,
  thickness: 0.0,
  minPixelValue: 0,
  maxPixelValue: 0,
  isColor: false,
  isMultiframe: false,
  isPDF: false,
  isTimeserie: false,
  viewport: {
    scale: 0.0,
    rotation: 0.0,
    translation: {
      x: 0.0,
      y: 0.0
    },
    voi: {
      windowCenter: 0.0,
      windowWidth: 0.0
    }
  },
  default: {
    scale: 0.0,
    translation: {
      x: 0.0,
      y: 0.0
    },
    voi: {
      windowCenter: 0.0,
      windowWidth: 0.0
    }
  }
};

export default {
  namespaced: true,
  state: {
    colormapId: "gray",
    leftActiveTool: "Wwwc",
    rightActiveTool: "Wwwc",
    series: {}, // seriesUID: {imageIds:[], progress:value}
    viewports: {}
  },
  getters: {
    viewport: state => id => state.viewports[id]
  },
  mutations: {
    canvas: (state, { id, d }) => {
      if (!state.viewports[id]) {
        console.warn(`Can not update viewport ${id}: viewport not found.`);
        return;
      }

      Vue.set(state.viewports[id], "viewport", {
        ...state.viewports[id].viewport,
        ...d
      });
    },
    series: (state, { id, d }) =>
      Vue.set(state.series, id, { ...state.series[id], ...d }),
    viewport: (state, { id, d }) => {
      if (!state.viewports[id]) {
        console.warn(`Can not update viewport ${id}: viewport not found.`);
        return;
      }

      Vue.set(state.viewports, id, { ...state.viewports[id], ...d });
    },
    leftActiveTool: (state, { d }) => {
      state.leftActiveTool = d.value;
    },
    rightActiveTool: (state, { d }) => {
      state.rightActiveTool = d.value;
    }
  },
  actions: {
    addViewport: ({ state }, viewportId) => {
      if (!state.viewports[viewportId])
        Vue.set(state.viewports, viewportId, DEFAULT_VIEWPORT);
      // else preserve already stored viewport (remove it manually if you want to reset it)
    },
    deleteViewport: ({ state }, viewportId) =>
      Vue.delete(state.viewports, viewportId),
    setLeftActiveTool: ({ commit }, value) => {
      commit("leftActiveTool", { d: { value } });
    },
    setRightActiveTool: ({ commit }, value) => {
      commit("rightActiveTool", { d: { value } });
    },
    removeSeriesIds: ({ state }, seriesId) =>
      Vue.delete(state.series, seriesId),
    resetSeriesIds: ({ state }) => Vue.set(state.series, {}),
    setErrorLog: () => {}, // TODO LT pass elementId

    // Series fields setters
    addSeriesIds: ({ commit }, [id, imageIds]) =>
      commit("series", { id, d: { imageIds } }),
    // !!! this is CACHE progress
    setProgress: ({ commit }, [id, progress]) =>
      commit("series", { id, d: { progress } }),
    // Viewport fields setters
    setDimensions: ({ commit }, [id, rows, cols]) =>
      commit("viewport", { id, d: { rows, cols } }),
    setRenderingStatus: ({ commit }, [id, ready]) =>
      commit("viewport", { id, d: { ready } }),
    setSpacing: ({ commit }, [id, spacing_x, spacing_y]) =>
      commit("viewport", { id, d: { spacing_x, spacing_y } }),
    setThickness: ({ commit }, [id, thickness]) =>
      commit("viewport", { id, d: { thickness } }),
    setMinPixelValue: ({ commit }, [id, minPixelValue]) =>
      commit("viewport", { id, d: { minPixelValue } }),
    setMaxPixelValue: ({ commit }, [id, maxPixelValue]) =>
      commit("viewport", { id, d: { maxPixelValue } }),
    setMinSliceId: ({ commit }, [id, minSliceId]) =>
      commit("viewport", { id, d: { minSliceId } }),
    setMaxSliceId: ({ commit }, [id, maxSliceId]) =>
      commit("viewport", { id, d: { maxSliceId } }),
    setSliceId: ({ commit }, [id, sliceId]) =>
      commit("viewport", { id, d: { sliceId } }),
    setMinTimeId: ({ commit }, [id, minTimeId]) =>
      commit("viewport", { id, d: { minTimeId } }),
    setMaxTimeId: ({ commit }, [id, maxTimeId]) =>
      commit("viewport", { id, d: { maxTimeId } }),
    setTimeId: ({ commit }, [id, timeId]) =>
      commit("viewport", { id, d: { timeId } }),
    setTimestamp: ({ commit }, [id, timestamp]) =>
      commit("viewport", { id, d: { timestamp } }),
    setTimestamps: ({ commit }, [id, timestamps]) =>
      commit("viewport", { id, d: { timestamps } }),
    setTimeIds: ({ commit }, [id, timeIds]) =>
      commit("viewport", { id, d: { timeIds } }),
    setIsColor: ({ commit }, [id, isColor]) =>
      commit("viewport", { id, d: { isColor } }),
    setIsMultiframe: ({ commit }, [id, isMultiframe]) =>
      commit("viewport", { id, d: { isMultiframe } }),
    setIsPDF: ({ commit }, [id, isPDF]) =>
      commit("viewport", { id, d: { isPDF } }),
    setIsTimeserie: ({ commit }, [id, isTimeserie]) =>
      commit("viewport", { id, d: { isTimeserie } }),
    setDefaultViewport: (
      { commit },
      [id, scale, rotation, x, y, windowWidth, windowCenter]
    ) =>
      commit("viewport", {
        id,
        d: {
          default: {
            scale,
            rotation,
            translation: { x, y },
            voi: { windowWidth, windowCenter }
          }
        }
      }),
    // viewports[id].viewport properties
    setScale: ({ commit }, [id, scale]) =>
      commit("canvas", { id, d: { scale } }),
    setRotation: ({ commit }, [id, rotation]) =>
      commit("canvas", { id, d: { rotation } }),
    setTranslation: ({ commit }, [id, translation]) =>
      commit("canvas", { id, d: { translation } }),
    setContrast: ({ commit }, [id, windowWidth, windowCenter]) =>
      commit("canvas", { id, d: { voi: { windowWidth, windowCenter } } })
  }
};

// define Vue instance from outside dependency
export const defineVue = _Vue => {
  Vue = _Vue;
};<|MERGE_RESOLUTION|>--- conflicted
+++ resolved
@@ -1,15 +1,5 @@
-<<<<<<< HEAD
-// TODO remove
-// Larvitar Vuex storage
-
-const Vue = {
-  delete: () => {},
-  set: () => {}
-};
-=======
 // Larvitar Vuex instance
 var Vue = null;
->>>>>>> 3e253057
 
 // default viewport store object
 const DEFAULT_VIEWPORT = {
