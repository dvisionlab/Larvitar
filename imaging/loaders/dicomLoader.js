/** @module loaders/dicomLoader
 *  @desc This file provides functionalities for
 *        custom DICOM Loader
 *  @todo Document
 */

// external libraries
import cornerstone from "cornerstone-core";
import { omit, each } from "lodash";

// internal libraries
import { getReslicedMetadata, getReslicedPixeldata } from "../image_utils";
import { clearImageCache } from "../image_rendering";
import { larvitar_store } from "../image_store";

// global variables
export var dicomManager = {};
let imageLoaderCounter = 0;
/*
 * This module provides the following functions to be exported:
 * cacheAndSaveSerie(series)
 * removeSeriesFromDicomManager(seriesId)
 * getSeriesData(seriesId)
 * resetDicomManager()
 * resetImageLoader(elementId)
 * getDicomImageId(dicomLoaderName)
 */

/**
 * Reset the Custom Image Loader
 * @instance
 * @function resetImageLoader
 * @param {String} elementId The Id of the html element
 */
export const resetImageLoader = function (elementId) {
<<<<<<< HEAD
=======
  larvitar_store.set("series", []);
>>>>>>> 4170f632
  larvitar_store.set("seriesId", null);
  let element = document.getElementById(elementId);
  if (element) {
    cornerstone.disable(element);
  }
  resetDicomManager();
  clearImageCache();
};

/**
 * Reset the DICOM Manager store
 * @instance
 * @function resetDicomManager
 */
export const resetDicomManager = function () {
  dicomManager = {};
  imageLoaderCounter = 0;
};

/**
 * Remove a stored seriesId from the DICOM Manager
 * @instance
 * @function removeSeriesFromDicomManager
 * @param {String} seriesId The Id of the series
 */
export const removeSeriesFromDicomManager = function (seriesId) {
  if (dicomManager[seriesId]) {
    dicomManager = omit(dicomManager, seriesId);
  }
};

/**
 * Return the data of a specific seriesId stored in the DICOM Manager
 * @instance
 * @function getSeriesData
 * @param {String} seriesId The Id of the series
 * @return {Object} dicom manager data
 */
export const getSeriesData = function (seriesId) {
  return dicomManager[seriesId];
};

/**
 * This function can be called in order to populate the DICOM manager for a provided orientation
 * @instance
 * @function populateDicomManager
 * @param {String} seriesId The Id of the series
 * @param {Object} seriesData The series data
 * @param {Function} callback A callback function
 */
export const populateDicomManager = function (seriesId, seriesData, callback) {
  // set dicomManager as active manager
  larvitar_store.set("manager", "dicomManager");

  // check if DICOM Manager exists for this seriesId
  if (!dicomManager[seriesId]) {
    dicomManager[seriesId] = {};
  }
  initializeMainViewport(seriesData, function (data) {
    dicomManager[seriesId] = data;
    imageLoaderCounter += seriesData.imageIds.length;
    callback();
  });
};

// TODO
// una che fa reslice (larvitar_store.set("seriesId", null); )
// una che fa reslice e lo mette nel dicom manager

// dicomManager[seriesId][orientation] = initializeReslicedViewport(
//   seriesId,
//   orientation
// );

/**
 * Get the dicom imageId from dicom loader
 * @instance
 * @function getDicomImageId
 * @param {String} dicomLoaderName dicom loader name
 * @return {String} current dicom image id
 */
export const getDicomImageId = function (dicomLoaderName) {
  let imageId = dicomLoaderName + ":" + imageLoaderCounter;
  imageLoaderCounter++;
  return imageId;
};

/* Internal module functions */

/**
 * Initialize the native viewport with pixel data
 * @instance
 * @function initializeMainViewport
 * @param {Object} series the series data
 * @param {Function} callback a callback function
 */
function initializeMainViewport(series, callback) {
  let counter = 0;
  each(series.imageIds, function (imageId) {
    cornerstone.loadAndCacheImage(imageId).then(function (image) {
      series.instances[imageId].pixelData = image.getPixelData();
      counter++;
      if (counter == series.imageIds.length) {
        callback(series);
      }
    });
  });
}

/**
 * Build the cornerstone data structure into the DICOM manager
 * from data (file) for a resliced viewport (orientation)
 * using the native one (axial) as starting data
 * @instance
 * @function initializeReslicedViewport
 * @param {String} seriesId the series id
 * @param {String} orientation the orientation tag
 * @return {Object} cornerstone data
 */
function initializeReslicedViewport(seriesId, orientation) {
  let seriesData = dicomManager[seriesId]["axial"];
  if (!seriesData) {
    console.error("Main viewport data is missing!");
    return null;
  }
  // build the DICOM Manager instance for this orientation
  dicomManager[seriesId][orientation] = {};
  let reslicedSeriesId = seriesId + "_" + orientation;

  // get the resliced metadata from native one
  let reslicedData = getReslicedMetadata(
    reslicedSeriesId,
    "axial",
    orientation,
    seriesData,
    "resliceLoader"
  );

  dicomManager[seriesId][orientation].imageIds = reslicedData.imageIds;
  dicomManager[seriesId][orientation].instances = reslicedData.instances;

  // populate nrrdManager with the pixelData information
  each(dicomManager[seriesId][orientation].imageIds, function (imageId) {
    let data = getReslicedPixeldata(
      imageId,
      seriesData,
      dicomManager[seriesId][orientation]
    );
    dicomManager[seriesId][orientation].instances[imageId].pixelData = data;
  });

  // set currentImageIdIndex to the middle slice
  let imageIds = dicomManager[seriesId][orientation].imageIds;
  let middleSlice = Math.floor(imageIds.length / 2);
  dicomManager[seriesId][orientation].currentImageIdIndex = middleSlice;
  return dicomManager[seriesId][orientation];
}<|MERGE_RESOLUTION|>--- conflicted
+++ resolved
@@ -33,10 +33,6 @@
  * @param {String} elementId The Id of the html element
  */
 export const resetImageLoader = function (elementId) {
-<<<<<<< HEAD
-=======
-  larvitar_store.set("series", []);
->>>>>>> 4170f632
   larvitar_store.set("seriesId", null);
   let element = document.getElementById(elementId);
   if (element) {
