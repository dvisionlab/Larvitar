--- conflicted
+++ resolved
@@ -47,7 +47,6 @@
       number
     ]
   | ["timestamps" | "timeIds", string, number[]]
-<<<<<<< HEAD
   | [
       "contrast" | "dimensions" | "spacing" | "translation",
       string,
@@ -55,21 +54,6 @@
       number
     ]
   | ["defaultViewport", string, number, number, number, number, number, number];
-=======
-  | ["contrast", string, number, number]
-  | ["translation", string, { x: number; y: number }]
-  | [
-      "defaultViewport",
-      string,
-      number,
-      number,
-      number,
-      number,
-      number,
-      number,
-      boolean
-    ];
->>>>>>> 429f476e
 
 // Larvitar store object
 let STORE: Store;
@@ -301,15 +285,11 @@
       break;
 
     case "translation":
-<<<<<<< HEAD
+      if (!viewport) {
+        return;
+      }
       v = v as [number, number];
       viewport.viewport[field] = { x: v[0], y: v[1] };
-=======
-      if (!viewport) {
-        return;
-      }
-      viewport.viewport[field] = (v as [{ x: number; y: number }])[0];
->>>>>>> 429f476e
       triggerViewportListener(k);
       break;
 
