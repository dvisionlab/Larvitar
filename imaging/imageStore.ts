--- conflicted
+++ resolved
@@ -5,10 +5,6 @@
 
 // external libraries
 import { get as _get, cloneDeep as _cloneDeep } from "lodash";
-<<<<<<< HEAD
-//import { MetadataValue } from "./types";
-=======
->>>>>>> f4474be2
 
 type StoreSeries = { imageIds: string[]; progress: number };
 
@@ -412,14 +408,7 @@
   }
 };
 
-<<<<<<< HEAD
-export const set = (
-  field: string,
-  payload: string | Array<any> // TODO-ts use SetPayload type here
-) => {
-=======
 export const set = (payload: SetPayload) => {
->>>>>>> f4474be2
   validateStore();
   setValue(STORE!, payload);
 };
