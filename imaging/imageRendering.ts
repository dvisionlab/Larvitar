--- conflicted
+++ resolved
@@ -21,7 +21,7 @@
   Series,
   StoreViewport,
   StoreViewportOptions,
-  Viewport
+  Viewport,
 } from "./types";
 
 /*
@@ -726,15 +726,9 @@
     viewport.rotation,
     viewport.translation?.x,
     viewport.translation?.y,
-<<<<<<< HEAD
-    data.defaultWW,
-    data.defaultWC,
-    viewport.invert,
-=======
     data.default?.voi?.windowWidth,
     data.default?.voi?.windowCenter,
-    viewport.invert
->>>>>>> 214f84af
+    viewport.invert,
   ]);
   setStore("scale", [elementId, viewport.scale]);
   setStore("rotation", [elementId, viewport.rotation]);
@@ -950,27 +944,6 @@
   data.spacing_x = spacing ? spacing[0] : 1;
   data.spacing_y = spacing ? spacing[1] : 1;
   // window center and window width
-<<<<<<< HEAD
-  data.wc =
-    defaultProps && defaultProps.wc !== undefined
-      ? defaultProps["wc"]
-      : series.instances[series.imageIds[0]].metadata.x00281050!;
-
-  data.ww =
-    defaultProps && defaultProps.ww !== undefined
-      ? defaultProps["ww"]
-      : series.instances[series.imageIds[0]].metadata.x00281051!;
-
-  // default values for reset
-  data.defaultWW =
-    defaultProps && has(defaultProps, "defaultWW")
-      ? defaultProps["defaultWW"]
-      : data.ww;
-  data.defaultWC =
-    defaultProps && has(defaultProps, "defaultWC")
-      ? defaultProps["defaultWC"]
-      : data.wc;
-=======
   data.viewport = {
     voi: {
       windowCenter:
@@ -980,8 +953,8 @@
       windowWidth:
         defaultProps && defaultProps.ww
           ? defaultProps.ww
-          : series.instances[series.imageIds[0]].metadata.x00281051!
-    }
+          : series.instances[series.imageIds[0]].metadata.x00281051!,
+    },
   };
   data.default = {
     voi: {
@@ -992,10 +965,9 @@
       windowWidth:
         defaultProps && has(defaultProps, "defaultWW")
           ? defaultProps.defaultWW
-          : data.viewport!.voi!.windowWidth
-    }
+          : data.viewport!.voi!.windowWidth,
+    },
   };
->>>>>>> 214f84af
 
   if (data.rows == null || data.cols == null) {
     console.error("invalid image metadata (rows or cols is null)");
