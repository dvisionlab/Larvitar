--- conflicted
+++ resolved
@@ -57,7 +57,7 @@
   if (seriesId) {
     let series = store.get("series");
     if (has(series, seriesId)) {
-      each(series[seriesId].imageIds, function (imageId : string) {
+      each(series[seriesId].imageIds, function (imageId: string) {
         if (cornerstone.imageCache.cachedImages.length > 0) {
           try {
             cornerstone.imageCache.removeImageLoadObject(imageId);
@@ -107,7 +107,7 @@
   store.addSeriesId(series.seriesUID, series.imageIds);
   // add serie's caching progress into store
   setStore("progress", [series.seriesUID, 0]);
-  each(series.imageIds, function (imageId : string) {
+  each(series.imageIds, function (imageId: string) {
     cornerstone.loadAndCacheImage(imageId).then(function () {
       cachingCounter += 1;
       const cachingPercentage = Math.floor(
@@ -223,7 +223,8 @@
   let renderPromise = new Promise(resolve => {
     // check if imageId is already stored in fileManager
     const imageId = getFileImageId(file);
-    if (imageId) { //Laura: image is : cornerstone.IImage type 
+    if (imageId) {
+      //Laura: image is : cornerstone.IImage type
       cornerstone.loadImage(imageId).then(function (image) {
         if (!element) {
           console.error("invalid html element: " + elementId);
@@ -520,8 +521,7 @@
   if (series.is4D) {
     const timestamp = series.instances[imageId].metadata.contentTime;
     const timeId =
-      (series.instances[imageId].metadata
-        .temporalPositionIdentifier!) - 1; // timeId from 0 to N
+      series.instances[imageId].metadata.temporalPositionIdentifier! - 1; // timeId from 0 to N
     setStore("timeId", [id as string, timeId]);
     setStore("timestamp", [id as string, timestamp]);
   }
@@ -554,7 +554,7 @@
     "contrast" | "scaleAndTranslation" | "rotation" | "flip" | "zoom"
   >
 ) {
-  each(elementIds, function (elementId : string) {
+  each(elementIds, function (elementId: string) {
     const element = document.getElementById(elementId);
     if (!element) {
       console.error("invalid html element: " + elementId);
@@ -911,12 +911,12 @@
     data.imageId = series.imageIds[data.imageIndex];
     data.timestamps = [];
     data.timeIds = [];
-    each(series.imageIds, function (imageId : string) {
+    each(series.imageIds, function (imageId: string) {
       (data.timestamps as any[]).push(
         series.instances[imageId].metadata.contentTime
       );
-      (data.timeIds as any[]).push(series.instances[imageId].metadata
-        .temporalPositionIdentifier! - 1 // timeId from 0 to N
+      (data.timeIds as any[]).push(
+        series.instances[imageId].metadata.temporalPositionIdentifier! - 1 // timeId from 0 to N
       );
     });
   } else {
@@ -936,44 +936,24 @@
   data.isColor = series.color as boolean;
   data.isPDF = series.isPDF;
   // rows, cols and x y z spacing
-<<<<<<< HEAD
-  data.rows = series.instances[series.imageIds[0]].metadata[
-    "x00280010"
-  ] as number;
-  data.cols = series.instances[series.imageIds[0]].metadata[
-    "x00280011"
-  ] as number;
-  data.thickness = series.instances[series.imageIds[0]].metadata[
-    "x00180050"
-  ] as number;
-  let spacing = series.instances[series.imageIds[0]].metadata[
-    "x00280030"
-  ] as number[];
-=======
   data.rows = series.instances[series.imageIds[0]].metadata.x00280010!;
   data.cols = series.instances[series.imageIds[0]].metadata.x00280011!;
   data.thickness = series.instances[series.imageIds[0]].metadata.x00180050!;
 
   let spacing = series.instances[series.imageIds[0]].metadata.x00280030;
->>>>>>> 19467901
   data.spacing_x = spacing ? spacing[0] : 1;
   data.spacing_y = spacing ? spacing[1] : 1;
   // window center and window width
-<<<<<<< HEAD
   data.viewport = {
     voi: {
       windowCenter:
-        defaultProps && has(defaultProps, "wc")
+        defaultProps && defaultProps.wc
           ? defaultProps.wc
-          : (series.instances[series.imageIds[0]].metadata[
-              "x00281050"
-            ] as number),
+          : series.instances[series.imageIds[0]].metadata.x00281050!,
       windowWidth:
-        defaultProps && has(defaultProps, "ww")
+        defaultProps && defaultProps.ww
           ? defaultProps.ww
-          : (series.instances[series.imageIds[0]].metadata[
-              "x00281051"
-            ] as number)
+          : series.instances[series.imageIds[0]].metadata.x00281051!
     }
   };
   data.default = {
@@ -988,27 +968,6 @@
           : data.viewport!.voi!.windowWidth
     }
   };
-=======
-  data.wc =
-    defaultProps && defaultProps.wc !== undefined
-      ? defaultProps["wc"]
-      : (series.instances[series.imageIds[0]].metadata.x00281050!);
-
-  data.ww =
-    defaultProps && defaultProps.ww !== undefined
-      ? defaultProps["ww"]
-      : (series.instances[series.imageIds[0]].metadata.x00281051!);
-
-  // default values for reset
-  data.defaultWW =
-    defaultProps && has(defaultProps, "defaultWW")
-      ? defaultProps["defaultWW"]
-      : data.ww;
-  data.defaultWC =
-    defaultProps && has(defaultProps, "defaultWC")
-      ? defaultProps["defaultWC"]
-      : data.wc;
->>>>>>> 19467901
 
   if (data.rows == null || data.cols == null) {
     console.error("invalid image metadata (rows or cols is null)");
