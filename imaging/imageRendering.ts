--- conflicted
+++ resolved
@@ -57,11 +57,7 @@
   if (seriesId) {
     let series = store.get("series");
     if (has(series, seriesId)) {
-<<<<<<< HEAD
-      each(series[seriesId].imageIds, function (imageId: string) {
-=======
       each(series[seriesId].imageIds, function (imageId) {
->>>>>>> 80c57f4a
         if (cornerstone.imageCache.cachedImages.length > 0) {
           try {
             cornerstone.imageCache.removeImageLoadObject(imageId);
@@ -111,11 +107,7 @@
   store.addSeriesId(series.seriesUID, series.imageIds);
   // add serie's caching progress into store
   setStore("progress", [series.seriesUID, 0]);
-<<<<<<< HEAD
-  each(series.imageIds, function (imageId: string) {
-=======
   each(series.imageIds, function (imageId) {
->>>>>>> 80c57f4a
     cornerstone.loadAndCacheImage(imageId).then(function () {
       cachingCounter += 1;
       const cachingPercentage = Math.floor(
@@ -232,10 +224,6 @@
     // check if imageId is already stored in fileManager
     const imageId = getFileImageId(file);
     if (imageId) {
-<<<<<<< HEAD
-      //Laura: image is : cornerstone.IImage type
-=======
->>>>>>> 80c57f4a
       cornerstone.loadImage(imageId).then(function (image) {
         if (!element) {
           console.error("invalid html element: " + elementId);
@@ -532,12 +520,8 @@
   if (series.is4D) {
     const timestamp = series.instances[imageId].metadata.contentTime;
     const timeId =
-<<<<<<< HEAD
-      series.instances[imageId].metadata.temporalPositionIdentifier! - 1; // timeId from 0 to N
-=======
       (series.instances[imageId].metadata
         .temporalPositionIdentifier as number) - 1; // timeId from 0 to N
->>>>>>> 80c57f4a
     setStore("timeId", [id as string, timeId]);
     setStore("timestamp", [id as string, timestamp]);
   }
@@ -570,11 +554,7 @@
     "contrast" | "scaleAndTranslation" | "rotation" | "flip" | "zoom"
   >
 ) {
-<<<<<<< HEAD
-  each(elementIds, function (elementId: string) {
-=======
   each(elementIds, function (elementId) {
->>>>>>> 80c57f4a
     const element = document.getElementById(elementId);
     if (!element) {
       console.error("invalid html element: " + elementId);
@@ -933,21 +913,13 @@
     data.imageId = series.imageIds[data.imageIndex];
     data.timestamps = [];
     data.timeIds = [];
-<<<<<<< HEAD
-    each(series.imageIds, function (imageId: string) {
-=======
     each(series.imageIds, function (imageId) {
->>>>>>> 80c57f4a
       (data.timestamps as any[]).push(
         series.instances[imageId].metadata.contentTime
       );
       (data.timeIds as any[]).push(
-<<<<<<< HEAD
-        series.instances[imageId].metadata.temporalPositionIdentifier! - 1 // timeId from 0 to N
-=======
         (series.instances[imageId].metadata
           .temporalPositionIdentifier as number) - 1 // timeId from 0 to N
->>>>>>> 80c57f4a
       );
     });
   } else {
@@ -983,7 +955,6 @@
   data.spacing_x = spacing ? spacing[0] : 1;
   data.spacing_y = spacing ? spacing[1] : 1;
   // window center and window width
-<<<<<<< HEAD
   data.viewport = {
     voi: {
       windowCenter:
@@ -1008,27 +979,6 @@
           : data.viewport!.voi!.windowWidth
     }
   };
-=======
-  data.wc =
-    defaultProps && defaultProps.wc !== undefined
-      ? defaultProps["wc"]
-      : (series.instances[series.imageIds[0]].metadata["x00281050"] as number);
-
-  data.ww =
-    defaultProps && defaultProps.ww !== undefined
-      ? defaultProps["ww"]
-      : (series.instances[series.imageIds[0]].metadata["x00281051"] as number);
-
-  // default values for reset
-  data.defaultWW =
-    defaultProps && has(defaultProps, "defaultWW")
-      ? defaultProps["defaultWW"]
-      : data.ww;
-  data.defaultWC =
-    defaultProps && has(defaultProps, "defaultWC")
-      ? defaultProps["defaultWC"]
-      : data.wc;
->>>>>>> 80c57f4a
 
   if (data.rows == null || data.cols == null) {
     console.error("invalid image metadata (rows or cols is null)");
