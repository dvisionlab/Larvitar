/** @module imaging/imageRendering
 *  @desc  This file provides functionalities for
 *         rendering images in html canvas using cornerstone
 */

// external libraries
import cornerstone from "cornerstone-core";
import { default as cornerstoneDICOMImageLoader } from "cornerstone-wado-image-loader";
import { each, has } from "lodash";

// internal libraries
import { getFileImageId } from "./loaders/fileLoader";
import { csToolsCreateStack } from "./tools/main";
import { toggleMouseToolsListeners } from "./tools/interaction";
import store, { set as setStore } from "./imageStore";
import { applyColorMap } from "./imageColormaps";
import { isElement } from "./imageUtils";
import { Image, Instance, Series, Viewport } from "./types";

/*
 * This module provides the following functions to be exported:
 * clearImageCache(seriesId)
 * loadAndCacheImages(seriesData)
 * renderFileImage(file, elementId)
 * renderWebImage(url, elementId)
 * disableViewport(elementId)
 * unloadViewport(elementId, seriesId)
 * resizeViewport(elementId)
 * renderImage(series, elementId, defaultProps)
 * updateImage(series, elementId, imageIndex)
 * resetViewports([elementIds])
 * updateViewportData(elementId)
 * toggleMouseHandlers(elementId, disableFlag)
 * storeViewportData(params...)
 * invertImage(elementId)
 * flipImageHorizontal(elementId)
 * flipImageVertical(elementId)
 * rotateImageLeft(elementId)
 * rotateImageRight(elementId)
 */

/**
 * Purge the cornestone internal cache
 * If seriesId is passed as argument only imageIds of the series are purged from internal cache
 * @instance
 * @function clearImageCache
 * @param {String} seriesId - The id of the serie
 */
export const clearImageCache = function (seriesId?: string) {
  if (seriesId) {
    let series = store.get("series");
    if (has(series, seriesId)) {
      each(series[seriesId].imageIds, function (imageId) {
        if (cornerstone.imageCache.cachedImages.length > 0) {
          try {
            cornerstone.imageCache.removeImageLoadObject(imageId);
          } catch (e) {
            console.warn("no cached image");
          }
        } else {
          let uri =
            cornerstoneDICOMImageLoader.wadouri.parseImageId(imageId).url;
          cornerstoneDICOMImageLoader.wadouri.dataSetCacheManager.unload(uri);
        }
      });

      store.removeSeriesId(seriesId);
      console.log("Uncached images for ", seriesId);
    }
  } else {
    cornerstone.imageCache.purgeCache();
  }
};

/**
 * Load and cache all serie's images
 * Add series's imageIds into store
 * @instance
 * @function loadAndCacheImages
 * @param {Object} series the parsed series data
 * @param {Function} callback a callback function
 */
export function loadAndCacheImages(
  series: Series,
  callback: (payload: {
    seriesId: string;
    loading: number;
    series: Series;
  }) => any
) {
  const t0 = performance.now();
  let cachingCounter = 0;
  const response = {
    seriesId: series.seriesUID,
    loading: 0,
    series: {} as Series
  };
  callback(response);
  // add serie's imageIds into store
  store.addSeriesId(series.seriesUID, series.imageIds);
  // add serie's caching progress into store
  setStore(["progress", series.seriesUID, 0]);
  each(series.imageIds, function (imageId) {
    cornerstone.loadAndCacheImage(imageId).then(function () {
      cachingCounter += 1;
      const cachingPercentage = Math.floor(
        (cachingCounter / series.imageIds.length) * 100
      );
      response.loading = cachingPercentage;
      setStore(["progress", series.seriesUID, cachingPercentage]);
      if (cachingCounter == series.imageIds.length) {
        const t1 = performance.now();
        console.log(`Call to cacheImages took ${t1 - t0} milliseconds.`);
        console.log("Cached images for ", series.seriesUID);
        response.series = series;
      }
      callback(response);
    });
  });
}

/**
 * Render a PDF from a DICOM Encapsulated PDF
 * @instance
 * @function renderDICOMPDF
 * @param {Object} seriesStack - The original series data object
 * @param {String} elementId - The html div id used for rendering or its DOM HTMLElement
 * @returns {Promise} - Return a promise which will resolve when pdf is displayed
 */
export const renderDICOMPDF = function (
  seriesStack: Series,
  elementId: string | HTMLElement
) {
  let t0 = performance.now();
  let element: HTMLElement | null = isElement(elementId)
    ? (elementId as HTMLElement)
    : document.getElementById(elementId as string);

  let renderPromise = new Promise<true>((resolve, reject) => {
    let image: Instance | null = seriesStack.instances[seriesStack.imageIds[0]];
    const SOPUID = image.dataSet?.string("x00080016");

    if (SOPUID === "1.2.840.10008.5.1.4.1.1.104.1") {
      let fileTag = image.dataSet?.elements.x00420011;

      if (!fileTag) {
        throw new Error("No file tag found");
      }

      let pdfByteArray = image.dataSet?.byteArray.slice(
        fileTag.dataOffset,
        fileTag.dataOffset + fileTag.length
      );

      if (!pdfByteArray) {
        console.error("No pdf byte array found");
        return;
      }

      if (!element) {
        console.error("invalid html element: " + elementId);
        return;
      }

      let PDF: Blob | null = new Blob([pdfByteArray], {
        type: "application/pdf"
      });
      let fileURL = URL.createObjectURL(PDF);
      element.innerHTML =
        '<object data="' +
        fileURL +
        '" type="application/pdf" width="100%" height="100%"></object>';
<<<<<<< HEAD
      setStore(["isPDF", elementId as string, true]);
=======
      const id: string = isElement(elementId)
        ? element.id
        : (elementId as string);
      setStore("isPDF", [id as string, true]);
>>>>>>> 429f476e
      let t1 = performance.now();
      console.log(`Call to renderDICOMPDF took ${t1 - t0} milliseconds.`);
      image = null;
      fileTag = undefined;
      pdfByteArray = undefined;
      PDF = null;
      resolve(true);
    } else {
      reject("This is not a DICOM with a PDF");
    }
  });
  return renderPromise;
};

/**
 * Render an image (png or jpg) from File on a html div using cornerstone
 * @instance
 * @function renderWebImage
 * @param {Object} file - The image File object
 * @param {String} elementId - The html div id used for rendering or its DOM HTMLElement
 * @returns {Promise} - Return a promise which will resolve when image is displayed
 */
export const renderFileImage = function (
  file: File,
  elementId: string | HTMLElement
) {
  let element = isElement(elementId)
    ? (elementId as HTMLElement)
    : document.getElementById(elementId as string);

  if (!element) {
    console.error("invalid html element: " + elementId);
    return;
  }

  if (cornerstone.getEnabledElements().length == 0) {
    cornerstone.enable(element);
  }

  let renderPromise = new Promise(resolve => {
    // check if imageId is already stored in fileManager
    const imageId = getFileImageId(file);
    if (imageId) {
      cornerstone.loadImage(imageId).then(function (image) {
        if (!element) {
          console.error("invalid html element: " + elementId);
          return;
        }
        cornerstone.displayImage(element, image);
        const viewport = cornerstone.getViewport(element) as Viewport;

        if (!viewport) {
          console.error("invalid viewport");
          return;
        }

        viewport.displayedArea.brhc.x = image.width;
        viewport.displayedArea.brhc.y = image.height;
        cornerstone.setViewport(element, viewport);
        cornerstone.fitToWindow(element);
        csToolsCreateStack(element);
        resolve(image);
      });
    }
  });
  return renderPromise;
};

/**
 * Render an image (png or jpg) from web url on a html div using cornerstone
 * @instance
 * @function renderWebImage
 * @param {String} url - The image data url
 * @param {String} elementId - The html div id used for rendering or its DOM HTMLElement
 * @returns {Promise} - Return a promise which will resolve when image is displayed
 */
export const renderWebImage = function (
  url: string,
  elementId: string | HTMLElement
) {
  let element = isElement(elementId)
    ? (elementId as HTMLElement)
    : document.getElementById(elementId as string);
  let renderPromise = new Promise<cornerstone.Image>((resolve, reject) => {
    if (!element) {
      console.error("invalid html element: " + elementId);
      reject("invalid html element: " + elementId);
      return;
    }
    cornerstone.enable(element);
    cornerstone.loadImage(url).then(function (image) {
      if (!element) {
        console.error("invalid html element: " + elementId);
        reject("invalid html element: " + elementId);
        return;
      }
      cornerstone.displayImage(element, image);
      csToolsCreateStack(element);
      resolve(image);
    });
  });
  return renderPromise;
};

/**
 * Unrender an image on a html div using cornerstone
 * @instance
 * @function disableViewport
 * @param {String} elementId - The html div id used for rendering or its DOM HTMLElement
 */
export const disableViewport = function (elementId: string | HTMLElement) {
  let element = isElement(elementId)
    ? (elementId as HTMLElement)
    : document.getElementById(elementId as string);
  if (!element) {
    console.error("invalid html element: " + elementId);
    return;
  }
  const id: string = isElement(elementId) ? element.id : (elementId as string);
  toggleMouseToolsListeners(id, true);
  cornerstone.disable(element);
  setStore("renderingStatus", [id as string, false]);
};

/**
 * Unrender an image on a html div using cornerstone
 * Remove image from cornerstone cache and remove from store
 * @instance
 * @function unloadViewport
 * @param {String} elementId - The html div id used for rendering or its DOM HTMLElement
 * @param {String} seriesId - The id of the serie
 */
export const unloadViewport = function (elementId: string, seriesId: string) {
  disableViewport(elementId);

  if (!seriesId) {
    console.warn(
      "seriesId not provided, use disableViewport if you do not want to uncache images"
    );
  }
  // remove images from cornerstone cache
  if (seriesId && has(store.get("series"), seriesId)) {
    clearImageCache(seriesId);
  }
  store.deleteViewport(elementId);
};

/**
 * Resize a viewport using cornerstone resize
 * And forcing fit to window
 * @instance
 * @function resizeViewport
 * @param {String} elementId - The html div id used for rendering or its DOM HTMLElement
 */
export const resizeViewport = function (elementId: string | HTMLElement) {
  let element = isElement(elementId)
    ? (elementId as HTMLElement)
    : document.getElementById(elementId as string);
  if (!element) {
    console.error("invalid html element: " + elementId);
    return;
  }
  cornerstone.resize(element, true); // true flag forces fitToWindow
};

/**
 * Cache image and render it in a html div using cornerstone
 * @instance
 * @function renderImage
 * @param {Object} seriesStack - The original series data object
 * @param {String} elementId - The html div id used for rendering or its DOM HTMLElement
 * @param {Object} defaultProps - Optional default props
 * @return {Promise} Return a promise which will resolve when image is displayed
 */
export const renderImage = function (
  seriesStack: Series,
  elementId: string | HTMLElement,
  // defaultProps: cornerstone.Viewport
  defaultProps: {
    scale?: number;
    colormap?: string;
    tr_x?: number;
    tr_y?: number;
  }
): Promise<true> {
  let t0 = performance.now();
  // get element and enable it
  let element = isElement(elementId)
    ? (elementId as HTMLElement)
    : document.getElementById(elementId as string);
  if (!element) {
    console.error("invalid html element: " + elementId);
    return new Promise((_, reject) =>
      reject("invalid html element: " + elementId)
    );
  }
  const id: string = isElement(elementId) ? element.id : (elementId as string);
  cornerstone.enable(element);

  let series = { ...seriesStack };

<<<<<<< HEAD
  setStore(["ready", elementId as string, false]);
=======
  setStore("renderingStatus", [id as string, false]);
>>>>>>> 429f476e
  let data = getSeriesData(series, defaultProps) as {
    [key: string]: number | string | boolean;
  }; //TODO-ts improve this @szanchi
  if (!data.imageId) {
    console.warn("error during renderImage: imageId has not been loaded yet.");
    return new Promise((_, reject) =>
      reject("error during renderImage: imageId has not been loaded yet.")
    );
  }

  let renderPromise = new Promise<true>((resolve, reject) => {
    // load and display one image (imageId)
    cornerstone.loadImage(data.imageId as string).then(function (image) {
      if (!element) {
        console.error("invalid html element: " + elementId);
        reject("invalid html element: " + elementId);
        return;
      }

      cornerstone.displayImage(element, image);

      if (series.layer) {
        // assign the image to its layer and return its id
        series.layer.id = cornerstone.addLayer(
          element,
          image,
          series.layer.options
        );
      }

      let viewport = cornerstone.getViewport(element);

      if (!viewport) {
        console.error("viewport not found");
        reject("viewport not found for element: " + elementId);
        return;
      }

      // window width and window level
      // are stored in specific dicom tags
      // (x00281050 and x00281051)
      // if not present check in image object
      data.ww = data.ww ? data.ww : image.windowWidth;
      data.wc = data.wc ? data.wc : image.windowCenter;
      data.defaultWW = data.defaultWW ? data.defaultWW : data.ww;
      data.defaultWC = data.defaultWC ? data.defaultWC : data.wc;

      cornerstone.fitToWindow(element);

      if (defaultProps && defaultProps.scale !== undefined) {
        viewport.scale = defaultProps["scale"];
        cornerstone.setViewport(element, viewport);
      }

      if (
        defaultProps &&
        defaultProps.tr_x !== undefined &&
        defaultProps.tr_y !== undefined
      ) {
        viewport.translation.x = defaultProps["tr_x"];
        viewport.translation.y = defaultProps["tr_y"];
        cornerstone.setViewport(element, viewport);
      }

      // color maps
      if (defaultProps && defaultProps.colormap && image.color == false) {
        applyColorMap(defaultProps["colormap"]);
      }

      let storedViewport = cornerstone.getViewport(element);

      if (!storedViewport) {
        console.error("storedViewport not found");
        reject("storedViewport not found for element: " + elementId);
        return;
      }

      storeViewportData(image, element.id, storedViewport as Viewport, data);
      setStore(["ready", element.id, true]);
      let t1 = performance.now();
      console.log(`Call to renderImage took ${t1 - t0} milliseconds.`);

      let uri = cornerstoneDICOMImageLoader.wadouri.parseImageId(
        data.imageId
      ).url;
      cornerstoneDICOMImageLoader.wadouri.dataSetCacheManager.unload(uri);
      //@ts-ignore
      image = null;
      //@ts-ignore
      series = null;
      //@ts-ignore
      data = null;
      resolve(true);
    });
  });

  csToolsCreateStack(element, series.imageIds, (data.imageIndex as number) - 1);
  toggleMouseToolsListeners(id, false);

  return renderPromise;
};

/**
 * Update the cornerstone image with new imageIndex
 * @instance
 * @function updateImage
 * @param {Object} series - The original series data object
 * @param {String} elementId - The html div id used for rendering or its DOM HTMLElement
 * @param {Number} imageIndex - The index of the image to be rendered
 * @param {Boolean} cacheImage - A flag to handle image cache
 */
export const updateImage = async function (
  series: Series,
  elementId: string | HTMLElement,
  imageIndex: number,
  cacheImage: boolean
): Promise<void> {
  const imageId = series.imageIds[imageIndex];
  if (!imageId) {
    // console.warn(
    //   `Error: wrong image index ${imageIndex}, no imageId available`
    // );
    throw `Error: wrong image index ${imageIndex}, no imageId available`;
  }

  const element = isElement(elementId)
    ? (elementId as HTMLElement)
    : document.getElementById(elementId as string);
  if (!element) {
    throw "not element";
  }
  const id: string = isElement(elementId) ? element.id : (elementId as string);

  if (series.is4D) {
    const timestamp = series.instances[imageId].metadata.contentTime;
    const timeId =
      (series.instances[imageId].metadata
        .temporalPositionIdentifier as number) - 1; // timeId from 0 to N
<<<<<<< HEAD
    setStore(["timeId", elementId as string, timeId]);
    setStore(["timestamp", elementId as string, timestamp as number]);
=======
    setStore("timeId", [id as string, timeId]);
    setStore("timestamp", [id as string, timestamp]);
>>>>>>> 429f476e
  }

  if (cacheImage) {
    const image = await cornerstone.loadAndCacheImage(imageId);
    cornerstone.displayImage(element, image);
<<<<<<< HEAD
    setStore(["sliceId", elementId as string, imageIndex]);
    setStore(["minPixelValue", elementId as string, image.minPixelValue]);
    setStore(["maxPixelValue", elementId as string, image.maxPixelValue]);
  } else {
    const image = await cornerstone.loadImage(imageId);
    cornerstone.displayImage(element, image);
    setStore(["sliceId", elementId as string, imageIndex]);
    setStore(["minPixelValue", elementId as string, image.minPixelValue]);
    setStore(["maxPixelValue", elementId as string, image.maxPixelValue]);
=======
    setStore("sliceId", [id as string, imageIndex]);
    setStore("minPixelValue", [id as string, image.minPixelValue]);
    setStore("maxPixelValue", [id as string, image.maxPixelValue]);
  } else {
    const image = await cornerstone.loadImage(imageId);
    cornerstone.displayImage(element, image);
    setStore("sliceId", [id as string, imageIndex]);
    setStore("minPixelValue", [id as string, image.minPixelValue]);
    setStore("maxPixelValue", [id as string, image.maxPixelValue]);
>>>>>>> 429f476e
  }
};

/**
 * Reset viewport values (scale, translation and wwwc)
 * @instance
 * @function resetViewports
 * @param {Array} elementIds - The array of hmtl div ids
 * @param {Array} keys - The array of viewport sections to resets (default is all)
 */
export const resetViewports = function (
  elementIds: string[],
  keys?: Array<
    "contrast" | "scaleAndTranslation" | "rotation" | "flip" | "zoom"
  >
) {
  each(elementIds, function (elementId) {
    const element = document.getElementById(elementId);
    if (!element) {
      console.error("invalid html element: " + elementId);
      return;
    }

    const defaultViewport = store.get(["viewports", elementId, "default"]);
    const viewport = cornerstone.getViewport(element);

    if (!viewport) {
      throw new Error("viewport not found");
    }

    if (!keys || keys.find(v => v === "contrast")) {
      viewport.voi.windowWidth = defaultViewport.voi.windowWidth;
      viewport.voi.windowCenter = defaultViewport.voi.windowCenter;
<<<<<<< HEAD
      viewport.invert = false;
      setStore([
        "contrast",
=======
      viewport.invert = defaultViewport.voi.invert;
      setStore("contrast", [
>>>>>>> 429f476e
        elementId,
        viewport.voi.windowWidth,
        viewport.voi.windowCenter
      ]);
    }

    if (!keys || keys.find(v => v === "scaleAndTranslation")) {
      viewport.scale = defaultViewport.scale;
      setStore(["scale", elementId, viewport.scale]);

      viewport.translation.x = defaultViewport.translation.x;
      viewport.translation.y = defaultViewport.translation.y;
      setStore([
        "translation",
        elementId,
        viewport.translation.x,
        viewport.translation.y
      ]);
    }

    if (!keys || keys.find(v => v === "rotation")) {
      viewport.rotation = defaultViewport.rotation;
      setStore(["rotation", elementId, viewport.rotation]);
    }

    if (!keys || keys.find(v => v === "flip")) {
      viewport.hflip = false;
      viewport.vflip = false;
    }

    if (!keys || keys.find(v => v === "zoom")) {
      viewport.scale = defaultViewport.scale;
      setStore(["scale", elementId, viewport.scale]);
    }

    cornerstone.setViewport(element, viewport);

    if (!keys || keys.find(v => v === "scaleAndTranslation")) {
      cornerstone.fitToWindow(element);
    }
    cornerstone.updateImage(element);
  });
};

/**
 * Update viewport data in store
 * @instance
 * @function updateViewportData
 * @param {String} elementId - The html div id used for rendering or its DOM HTMLElement
 * @param {Object} viewportData - The new viewport data
 */
export const updateViewportData = function (
  elementId: string,
  viewportData: Viewport,
  activeTool: string
) {
  let element = document.getElementById(elementId as string);
  if (!element) {
    console.error("invalid html element: " + elementId);
    return;
  }
  switch (activeTool) {
    case "Wwwc":
    case "WwwcRegion":
      // sync viewports if needed
      let elements = cornerstone.getEnabledElements();
      each(elements, function (el) {
        if (viewportData.voi) {
          setStore([
            "contrast",
            el.element.id,
            viewportData.voi.windowWidth,
            viewportData.voi.windowCenter
          ]);
        }
      });
      break;
    case "Pan":
      if (viewportData.translation) {
        setStore([
          "translation",
          elementId,
          viewportData.translation.x,
          viewportData.translation.y
        ]);
      }
      break;
    case "Zoom":
      if (viewportData.scale) {
        setStore(["scale", elementId, viewportData.scale]);
      }
      break;
    case "Rotate":
      if (viewportData.rotation) {
        setStore(["rotation", elementId, viewportData.rotation]);
      }
      break;
    case "mouseWheel":
    case "stackscroll":
      const viewport = store.get(["viewports", elementId]);
      const isTimeserie = viewport.isTimeserie;
      if (isTimeserie) {
        const index = viewportData.newImageIdIndex;
        const timeId = viewport.timeIds[index];
        const timestamp = viewport.timestamps[index];
        setStore(["timeId", elementId, timeId]);
        setStore(["timestamp", elementId, timestamp]);
      }
      break;
    default:
      break;
  }
};

/**
 * Store the viewport data into internal storage
 * @instance
 * @function storeViewportData
 * @param {Object} image - The cornerstone image frame
 * @param {String} elementId - The html div id used for rendering
 * @param {String} viewport - The viewport tag name
 * @param {Object} data - The viewport data object
 */
export const storeViewportData = function (
  image: cornerstone.Image,
  elementId: string,
  viewport: Viewport,
  data: { [key: string]: any } // TODO-ts what is this?
  // same data as getSeriesData @szanchi
) {
  setStore(["dimensions", elementId, data.rows, data.cols]);
  setStore(["spacing", elementId, data.spacing_x, data.spacing_y]);
  setStore(["thickness", elementId, data.thickness]);
  setStore(["minPixelValue", elementId, image.minPixelValue]);
  setStore(["maxPixelValue", elementId, image.maxPixelValue]);
  // slice id from 0 to n - 1
  setStore(["minSliceId", elementId, 0]);
  setStore(["sliceId", elementId, data.imageIndex]);
  setStore(["maxSliceId", elementId, data.numberOfSlices - 1]);

  if (data.isTimeserie) {
    setStore(["minTimeId", elementId, 0]);
    setStore(["timeId", elementId, data.timeIndex]);
    setStore(["maxTimeId", elementId, data.numberOfTemporalPositions - 1]);
    let maxSliceId = data.numberOfSlices * data.numberOfTemporalPositions - 1;
    setStore(["maxSliceId", elementId, maxSliceId]);

    setStore(["timestamp", elementId, data.timestamp]);
    setStore(["timestamps", elementId, data.timestamps]);
    setStore(["timeIds", elementId, data.timeIds]);
  } else {
    setStore(["minTimeId", elementId, 0]);
    setStore(["timeId", elementId, 0]);
    setStore(["maxTimeId", elementId, 0]);
    setStore(["timestamp", elementId, 0]);
    setStore(["timestamps", elementId, []]);
    setStore(["timeIds", elementId, []]);
  }

  setStore([
    "defaultViewport",
    elementId,
    viewport.scale || 0,
    viewport.rotation || 0,
    viewport.translation?.x || 0,
    viewport.translation?.y || 0,
    data.defaultWW,
    data.defaultWC,
    viewport.invert
  ]);
  setStore(["scale", elementId, viewport.scale || 0]);
  setStore(["rotation", elementId, viewport.rotation || 0]);

  setStore([
    "translation",
    elementId,
    viewport.translation?.x || 0,
    viewport.translation?.y || 0
  ]);
  setStore([
    "contrast",
    elementId,
    viewport.voi?.windowWidth || 0,
    viewport.voi?.windowCenter || 0
  ]);
  setStore(["isColor", elementId, data.isColor]);
  setStore(["isMultiframe", elementId, data.isMultiframe]);
  setStore(["isTimeserie", elementId, data.isTimeserie]);
  setStore(["isPDF", elementId, false]);
};

/**
 * Invert pixels of an image
 * @instance
 * @function invertImage
 * @param {Object} elementId - The html div id used for rendering or its DOM HTMLElement
 */
export const invertImage = function (elementId: string | HTMLElement) {
  let element = isElement(elementId)
    ? (elementId as HTMLElement)
    : document.getElementById(elementId as string);
  if (!element) {
    console.error("invalid html element: " + elementId);
    return;
  }
  let viewport = cornerstone.getViewport(element);

  if (!viewport) {
    throw new Error("Viewport is undefined");
  }

  viewport.invert = !viewport.invert;
  cornerstone.setViewport(element, viewport);
};

/**
 * Flip image around horizontal axis
 * @instance
 * @function flipImageHorizontal
 * @param {Object} elementId - The html div id used for rendering or its DOM HTMLElement
 */
export const flipImageHorizontal = function (elementId: string | HTMLElement) {
  let element = isElement(elementId)
    ? (elementId as HTMLElement)
    : document.getElementById(elementId as string);
  if (!element) {
    console.error("invalid html element: " + elementId);
    return;
  }
  let viewport = cornerstone.getViewport(element);

  if (!viewport) {
    throw new Error("Viewport is undefined");
  }

  viewport.hflip = !viewport.hflip;
  cornerstone.setViewport(element, viewport);
};

/**
 * Flip image around vertical axis
 * @instance
 * @function flipImageVertical
 * @param {Object} elementId - The html div id used for rendering or its DOM HTMLElement
 */
export const flipImageVertical = function (elementId: string | HTMLElement) {
  let element = isElement(elementId)
    ? (elementId as HTMLElement)
    : document.getElementById(elementId as string);
  if (!element) {
    console.error("invalid html element: " + elementId);
    return;
  }
  let viewport = cornerstone.getViewport(element);

  if (!viewport) {
    throw new Error("Viewport is undefined");
  }

  viewport.vflip = !viewport.vflip;
  cornerstone.setViewport(element, viewport);
};

/**
 * Rotate image by 90° in left direction
 * @instance
 * @function rotateImageLeft
 * @param {Object} elementId - The html div id used for rendering or its DOM HTMLElement
 */
export const rotateImageLeft = function (elementId: string | HTMLElement) {
  let element = isElement(elementId)
    ? (elementId as HTMLElement)
    : document.getElementById(elementId as string);
  if (!element) {
    console.error("invalid html element: " + elementId);
    return;
  }
  let viewport = cornerstone.getViewport(element);

  if (!viewport) {
    throw new Error("Viewport is undefined");
  }

  viewport.rotation -= 90;
  cornerstone.setViewport(element, viewport);
};

/**
 * Rotate image by 90° in right direction
 * @instance
 * @function rotateImageRight
 * @param {Object} elementId - The html div id used for rendering or its DOM HTMLElement
 */
export const rotateImageRight = function (elementId: string | HTMLElement) {
  let element = isElement(elementId)
    ? (elementId as HTMLElement)
    : document.getElementById(elementId as string);
  if (!element) {
    console.error("invalid html element: " + elementId);
    return;
  }
  let viewport = cornerstone.getViewport(element);

  if (!viewport) {
    throw new Error("Viewport is undefined");
  }

  viewport.rotation += 90;
  cornerstone.setViewport(element, viewport);
};

/* Internal module functions */

/**
 * Get series metadata from default props and series' metadata
 * @instance
 * @function getSeriesData
 * @param {Object} series - The parsed data series
 * @param {Object} defaultProps - Optional default properties
 * @return {Object} data - A data dictionary with parsed tags' values
 */
let getSeriesData = function (
  series: Series,
  defaultProps: { [key: string]: number | string | boolean }
) {
  let data: { [key: string]: number | string | boolean | Array<any> } = {}; // TODO-ts better type definition
  if (series.isMultiframe) {
    data.isMultiframe = true;
    data.numberOfSlices = series.imageIds.length;
    data.imageIndex = 0;
    data.imageId = series.imageIds[data.imageIndex];
  } else if (series.is4D) {
    data.isMultiframe = false;
    data.isTimeserie = true;
    // check with real indices
    //@ts-ignore fix when data is typed
    data.numberOfSlices = series.numberOfImages;
    data.numberOfTemporalPositions = series.numberOfTemporalPositions;
    data.imageIndex = 0;
    data.timeIndex = 0;
    data.timestamp = series.instances[series.imageIds[0]].metadata[
      "x00080033"
    ] as number;
    data.imageId = series.imageIds[data.imageIndex];
    data.timestamps = [];
    data.timeIds = [];
    each(series.imageIds, function (imageId) {
      (data.timestamps as any[]).push(
        series.instances[imageId].metadata.contentTime
      );
      (data.timeIds as any[]).push(
        (series.instances[imageId].metadata
          .temporalPositionIdentifier as number) - 1 // timeId from 0 to N
      );
    });
  } else {
    data.isMultiframe = false;
    data.numberOfSlices =
      defaultProps && has(defaultProps, "numberOfSlices")
        ? defaultProps["numberOfSlices"]
        : series.imageIds.length;

    data.imageIndex =
      defaultProps &&
      has(defaultProps, "sliceNumber") &&
      (defaultProps["sliceNumber"] as number) >= 0 && // slice number between 0 and n-1
      defaultProps["sliceNumber"] < data.numberOfSlices
        ? defaultProps["sliceNumber"]
        : Math.floor((data.numberOfSlices as number) / 2);

    data.imageId = series.imageIds[data.imageIndex as number];
  }
  data.isColor = series.color as boolean;
  data.isPDF = series.isPDF;

  // rows, cols and x y z spacing
  data.rows = series.instances[series.imageIds[0]].metadata[
    "x00280010"
  ] as number;
  data.cols = series.instances[series.imageIds[0]].metadata[
    "x00280011"
  ] as number;
  data.thickness = series.instances[series.imageIds[0]].metadata[
    "x00180050"
  ] as number;

  let spacing = series.instances[series.imageIds[0]].metadata[
    "x00280030"
  ] as number[];
  data.spacing_x = spacing ? spacing[0] : 1;
  data.spacing_y = spacing ? spacing[1] : 1;

  // window center and window width
  data.wc =
    defaultProps && defaultProps.wc !== undefined
      ? defaultProps["wc"]
      : (series.instances[series.imageIds[0]].metadata["x00281050"] as number);

  data.ww =
    defaultProps && defaultProps.ww !== undefined
      ? defaultProps["ww"]
      : (series.instances[series.imageIds[0]].metadata["x00281051"] as number);

  // default values for reset
  data.defaultWW =
    defaultProps && has(defaultProps, "defaultWW")
      ? defaultProps["defaultWW"]
      : data.ww;
  data.defaultWC =
    defaultProps && has(defaultProps, "defaultWC")
      ? defaultProps["defaultWC"]
      : data.wc;

  if (data.rows == null || data.cols == null) {
    console.error("invalid image metadata (rows or cols is null)");
    setStore(["errorLog", "Invalid Image Metadata"]);
  } else {
    setStore(["errorLog", ""]);
  }

  return data;
};<|MERGE_RESOLUTION|>--- conflicted
+++ resolved
@@ -170,14 +170,10 @@
         '<object data="' +
         fileURL +
         '" type="application/pdf" width="100%" height="100%"></object>';
-<<<<<<< HEAD
-      setStore(["isPDF", elementId as string, true]);
-=======
       const id: string = isElement(elementId)
         ? element.id
         : (elementId as string);
-      setStore("isPDF", [id as string, true]);
->>>>>>> 429f476e
+      setStore(["isPDF", id, true]);
       let t1 = performance.now();
       console.log(`Call to renderDICOMPDF took ${t1 - t0} milliseconds.`);
       image = null;
@@ -379,11 +375,7 @@
 
   let series = { ...seriesStack };
 
-<<<<<<< HEAD
-  setStore(["ready", elementId as string, false]);
-=======
-  setStore("renderingStatus", [id as string, false]);
->>>>>>> 429f476e
+  setStore(["ready", id, false]);
   let data = getSeriesData(series, defaultProps) as {
     [key: string]: number | string | boolean;
   }; //TODO-ts improve this @szanchi
@@ -522,39 +514,22 @@
     const timeId =
       (series.instances[imageId].metadata
         .temporalPositionIdentifier as number) - 1; // timeId from 0 to N
-<<<<<<< HEAD
-    setStore(["timeId", elementId as string, timeId]);
-    setStore(["timestamp", elementId as string, timestamp as number]);
-=======
-    setStore("timeId", [id as string, timeId]);
-    setStore("timestamp", [id as string, timestamp]);
->>>>>>> 429f476e
+    setStore(["timeId", id, timeId]);
+    setStore(["timestamp", id, timestamp as number]);
   }
 
   if (cacheImage) {
     const image = await cornerstone.loadAndCacheImage(imageId);
     cornerstone.displayImage(element, image);
-<<<<<<< HEAD
-    setStore(["sliceId", elementId as string, imageIndex]);
-    setStore(["minPixelValue", elementId as string, image.minPixelValue]);
-    setStore(["maxPixelValue", elementId as string, image.maxPixelValue]);
+    setStore(["sliceId", id, imageIndex]);
+    setStore(["minPixelValue", id, image.minPixelValue]);
+    setStore(["maxPixelValue", id, image.maxPixelValue]);
   } else {
     const image = await cornerstone.loadImage(imageId);
     cornerstone.displayImage(element, image);
-    setStore(["sliceId", elementId as string, imageIndex]);
-    setStore(["minPixelValue", elementId as string, image.minPixelValue]);
-    setStore(["maxPixelValue", elementId as string, image.maxPixelValue]);
-=======
-    setStore("sliceId", [id as string, imageIndex]);
-    setStore("minPixelValue", [id as string, image.minPixelValue]);
-    setStore("maxPixelValue", [id as string, image.maxPixelValue]);
-  } else {
-    const image = await cornerstone.loadImage(imageId);
-    cornerstone.displayImage(element, image);
-    setStore("sliceId", [id as string, imageIndex]);
-    setStore("minPixelValue", [id as string, image.minPixelValue]);
-    setStore("maxPixelValue", [id as string, image.maxPixelValue]);
->>>>>>> 429f476e
+    setStore(["sliceId", id, imageIndex]);
+    setStore(["minPixelValue", id, image.minPixelValue]);
+    setStore(["maxPixelValue", id, image.maxPixelValue]);
   }
 };
 
@@ -588,14 +563,9 @@
     if (!keys || keys.find(v => v === "contrast")) {
       viewport.voi.windowWidth = defaultViewport.voi.windowWidth;
       viewport.voi.windowCenter = defaultViewport.voi.windowCenter;
-<<<<<<< HEAD
-      viewport.invert = false;
+      viewport.invert = defaultViewport.voi.invert;
       setStore([
         "contrast",
-=======
-      viewport.invert = defaultViewport.voi.invert;
-      setStore("contrast", [
->>>>>>> 429f476e
         elementId,
         viewport.voi.windowWidth,
         viewport.voi.windowCenter
