/** @module imaging/imageRendering
 *  @desc  This file provides functionalities for
 *         rendering images in html canvas using cornerstone
 */

// external libraries
import cornerstone from "cornerstone-core";
import { default as cornerstoneDICOMImageLoader } from "cornerstone-wado-image-loader";
import { each, has } from "lodash";

// internal libraries
import { getFileImageId } from "./loaders/fileLoader";
import { csToolsCreateStack } from "./tools/main";
import { toggleMouseToolsListeners } from "./tools/interaction";
import store, { set as setStore } from "./imageStore";
import { applyColorMap } from "./imageColormaps";
import { isElement } from "./imageUtils";
import {
  Image,
  Instance,
  Series,
  StoreViewport,
  StoreViewportOptions,
  Viewport
} from "./types";

/*
 * This module provides the following functions to be exported:
 * clearImageCache(seriesId)
 * loadAndCacheImages(seriesData)
 * renderFileImage(file, elementId)
 * renderWebImage(url, elementId)
 * disableViewport(elementId)
 * unloadViewport(elementId, seriesId)
 * resizeViewport(elementId)
 * renderImage(series, elementId, defaultProps)
 * updateImage(series, elementId, imageIndex)
 * resetViewports([elementIds])
 * updateViewportData(elementId)
 * toggleMouseHandlers(elementId, disableFlag)
 * storeViewportData(params...)
 * invertImage(elementId)
 * flipImageHorizontal(elementId)
 * flipImageVertical(elementId)
 * rotateImageLeft(elementId)
 * rotateImageRight(elementId)
 */

/**
 * Purge the cornestone internal cache
 * If seriesId is passed as argument only imageIds of the series are purged from internal cache
 * @instance
 * @function clearImageCache
 * @param {String} seriesId - The id of the serie
 */
export const clearImageCache = function (seriesId?: string) {
  if (seriesId) {
    let series = store.get("series");
    if (has(series, seriesId)) {
      each(series[seriesId].imageIds, function (imageId: string) {
        if (cornerstone.imageCache.cachedImages.length > 0) {
          try {
            cornerstone.imageCache.removeImageLoadObject(imageId);
          } catch (e) {
            console.warn("no cached image");
          }
        } else {
          let uri =
            cornerstoneDICOMImageLoader.wadouri.parseImageId(imageId).url;
          cornerstoneDICOMImageLoader.wadouri.dataSetCacheManager.unload(uri);
        }
      });

      store.removeSeriesId(seriesId);
      console.log("Uncached images for ", seriesId);
    }
  } else {
    cornerstone.imageCache.purgeCache();
  }
};

/**
 * Load and cache all serie's images
 * Add series's imageIds into store
 * @instance
 * @function loadAndCacheImages
 * @param {Object} series the parsed series data
 * @param {Function} callback a callback function
 */
export function loadAndCacheImages(
  series: Series,
  callback: (payload: {
    seriesId: string;
    loading: number;
    series: Series;
  }) => any
) {
  const t0 = performance.now();
  let cachingCounter = 0;
  const response = {
    seriesId: series.seriesUID,
    loading: 0,
    series: {} as Series
  };
  callback(response);
  // add serie's imageIds into store
  store.addSeriesId(series.seriesUID, series.imageIds);
  // add serie's caching progress into store
<<<<<<< HEAD
  setStore("progress", [series.seriesUID, 0]);
  each(series.imageIds, function (imageId: string) {
=======
  setStore(["progress", series.seriesUID, 0]);
  each(series.imageIds, function (imageId) {
>>>>>>> f4474be2
    cornerstone.loadAndCacheImage(imageId).then(function () {
      cachingCounter += 1;
      const cachingPercentage = Math.floor(
        (cachingCounter / series.imageIds.length) * 100
      );
      response.loading = cachingPercentage;
      setStore(["progress", series.seriesUID, cachingPercentage]);
      if (cachingCounter == series.imageIds.length) {
        const t1 = performance.now();
        console.log(`Call to cacheImages took ${t1 - t0} milliseconds.`);
        console.log("Cached images for ", series.seriesUID);
        response.series = series;
      }
      callback(response);
    });
  });
}

/**
 * Render a PDF from a DICOM Encapsulated PDF
 * @instance
 * @function renderDICOMPDF
 * @param {Object} seriesStack - The original series data object
 * @param {String} elementId - The html div id used for rendering or its DOM HTMLElement
 * @returns {Promise} - Return a promise which will resolve when pdf is displayed
 */
export const renderDICOMPDF = function (
  seriesStack: Series,
  elementId: string | HTMLElement
) {
  let t0 = performance.now();
  let element: HTMLElement | null = isElement(elementId)
    ? (elementId as HTMLElement)
    : document.getElementById(elementId as string);

  let renderPromise = new Promise<true>((resolve, reject) => {
    let image: Instance | null = seriesStack.instances[seriesStack.imageIds[0]];
    const SOPUID = image.dataSet?.string("x00080016");

    if (SOPUID === "1.2.840.10008.5.1.4.1.1.104.1") {
      let fileTag = image.dataSet?.elements.x00420011;

      if (!fileTag) {
        throw new Error("No file tag found");
      }

      let pdfByteArray = image.dataSet?.byteArray.slice(
        fileTag.dataOffset,
        fileTag.dataOffset + fileTag.length
      );

      if (!pdfByteArray) {
        console.error("No pdf byte array found");
        return;
      }

      if (!element) {
        console.error("invalid html element: " + elementId);
        return;
      }

      let PDF: Blob | null = new Blob([pdfByteArray], {
        type: "application/pdf"
      });
      let fileURL = URL.createObjectURL(PDF);
      element.innerHTML =
        '<object data="' +
        fileURL +
        '" type="application/pdf" width="100%" height="100%"></object>';
      const id: string = isElement(elementId)
        ? element.id
        : (elementId as string);
      setStore(["isPDF", id, true]);
      let t1 = performance.now();
      console.log(`Call to renderDICOMPDF took ${t1 - t0} milliseconds.`);
      image = null;
      fileTag = undefined;
      pdfByteArray = undefined;
      PDF = null;
      resolve(true);
    } else {
      reject("This is not a DICOM with a PDF");
    }
  });
  return renderPromise;
};

/**
 * Render an image (png or jpg) from File on a html div using cornerstone
 * @instance
 * @function renderWebImage
 * @param {Object} file - The image File object
 * @param {String} elementId - The html div id used for rendering or its DOM HTMLElement
 * @returns {Promise} - Return a promise which will resolve when image is displayed
 */
export const renderFileImage = function (
  file: File,
  elementId: string | HTMLElement
) {
  let element = isElement(elementId)
    ? (elementId as HTMLElement)
    : document.getElementById(elementId as string);

  if (!element) {
    console.error("invalid html element: " + elementId);
    return;
  }

  if (cornerstone.getEnabledElements().length == 0) {
    cornerstone.enable(element);
  }

  let renderPromise = new Promise(resolve => {
    // check if imageId is already stored in fileManager
    const imageId = getFileImageId(file);
    if (imageId) {
      cornerstone.loadImage(imageId).then(function (image) {
        if (!element) {
          console.error("invalid html element: " + elementId);
          return;
        }
        cornerstone.displayImage(element, image);
        const viewport = cornerstone.getViewport(element) as Viewport;

        if (!viewport) {
          console.error("invalid viewport");
          return;
        }

        viewport.displayedArea.brhc.x = image.width;
        viewport.displayedArea.brhc.y = image.height;
        cornerstone.setViewport(element, viewport);
        cornerstone.fitToWindow(element);
        csToolsCreateStack(element);
        resolve(image);
      });
    }
  });
  return renderPromise;
};

/**
 * Render an image (png or jpg) from web url on a html div using cornerstone
 * @instance
 * @function renderWebImage
 * @param {String} url - The image data url
 * @param {String} elementId - The html div id used for rendering or its DOM HTMLElement
 * @returns {Promise} - Return a promise which will resolve when image is displayed
 */
export const renderWebImage = function (
  url: string,
  elementId: string | HTMLElement
) {
  let element = isElement(elementId)
    ? (elementId as HTMLElement)
    : document.getElementById(elementId as string);
  let renderPromise = new Promise<cornerstone.Image>((resolve, reject) => {
    if (!element) {
      console.error("invalid html element: " + elementId);
      reject("invalid html element: " + elementId);
      return;
    }
    cornerstone.enable(element);
    cornerstone.loadImage(url).then(function (image) {
      if (!element) {
        console.error("invalid html element: " + elementId);
        reject("invalid html element: " + elementId);
        return;
      }
      cornerstone.displayImage(element, image);
      csToolsCreateStack(element);
      resolve(image);
    });
  });
  return renderPromise;
};

/**
 * Unrender an image on a html div using cornerstone
 * @instance
 * @function disableViewport
 * @param {String} elementId - The html div id used for rendering or its DOM HTMLElement
 */
export const disableViewport = function (elementId: string | HTMLElement) {
  let element = isElement(elementId)
    ? (elementId as HTMLElement)
    : document.getElementById(elementId as string);
  if (!element) {
    console.error("invalid html element: " + elementId);
    return;
  }
  const id: string = isElement(elementId) ? element.id : (elementId as string);
  toggleMouseToolsListeners(id, true);
  cornerstone.disable(element);
  setStore(["ready", id, false]);
};

/**
 * Unrender an image on a html div using cornerstone
 * Remove image from cornerstone cache and remove from store
 * @instance
 * @function unloadViewport
 * @param {String} elementId - The html div id used for rendering or its DOM HTMLElement
 * @param {String} seriesId - The id of the serie
 */
export const unloadViewport = function (elementId: string, seriesId: string) {
  disableViewport(elementId);

  if (!seriesId) {
    console.warn(
      "seriesId not provided, use disableViewport if you do not want to uncache images"
    );
  }
  // remove images from cornerstone cache
  if (seriesId && has(store.get("series"), seriesId)) {
    clearImageCache(seriesId);
  }
  store.deleteViewport(elementId);
};

/**
 * Resize a viewport using cornerstone resize
 * And forcing fit to window
 * @instance
 * @function resizeViewport
 * @param {String} elementId - The html div id used for rendering or its DOM HTMLElement
 */
export const resizeViewport = function (elementId: string | HTMLElement) {
  let element = isElement(elementId)
    ? (elementId as HTMLElement)
    : document.getElementById(elementId as string);
  if (!element) {
    console.error("invalid html element: " + elementId);
    return;
  }
  cornerstone.resize(element, true); // true flag forces fitToWindow
};

/**
 * Cache image and render it in a html div using cornerstone
 * @instance
 * @function renderImage
 * @param {Object} seriesStack - The original series data object
 * @param {String} elementId - The html div id used for rendering or its DOM HTMLElement
 * @param {Object} defaultProps - Optional default props
 * @return {Promise} Return a promise which will resolve when image is displayed
 */
export const renderImage = function (
  seriesStack: Series,
  elementId: string | HTMLElement,
  defaultProps: StoreViewportOptions
): Promise<true> {
  const t0 = performance.now();
  // get element and enable it
  const element = isElement(elementId)
    ? (elementId as HTMLElement)
    : document.getElementById(elementId as string);
  if (!element) {
    console.error("invalid html element: " + elementId);
    return new Promise((_, reject) =>
      reject("invalid html element: " + elementId)
    );
  }
  const id: string = isElement(elementId) ? element.id : (elementId as string);
  cornerstone.enable(element);

  setStore(["ready", id, false]);

  const series = { ...seriesStack };
  const data = getSeriesData(series, defaultProps);
  if (!data.imageId) {
    console.warn("error during renderImage: imageId has not been loaded yet.");
    return new Promise((_, reject) =>
      reject("error during renderImage: imageId has not been loaded yet.")
    );
  }

  const renderPromise = new Promise<true>((resolve, reject) => {
    // load and display one image (imageId)
    cornerstone.loadImage(data.imageId as string).then(function (image) {
      if (!element) {
        console.error("invalid html element: " + elementId);
        reject("invalid html element: " + elementId);
        return;
      }

      cornerstone.displayImage(element, image);

      if (series.layer) {
        // assign the image to its layer and return its id
        series.layer.id = cornerstone.addLayer(
          element,
          image,
          series.layer.options
        );
      }

      const viewport = cornerstone.getViewport(element);

      if (!viewport) {
        console.error("viewport not found");
        reject("viewport not found for element: " + elementId);
        return;
      }

      // window width and window level
      // are stored in specific dicom tags
      // (x00281050 and x00281051)
      // if not present check in image object
      if (data.viewport?.voi?.windowWidth === undefined) {
        data.viewport.voi.windowWidth = image.windowWidth;
      }
      if (data.viewport?.voi?.windowCenter === undefined) {
        data.viewport.voi.windowCenter = image.windowCenter;
      }
      if (data.default?.voi?.windowWidth === undefined) {
        data.default.voi.windowWidth = data.viewport.voi.windowWidth;
      }
      if (data.default?.voi?.windowCenter === undefined) {
        data.default.voi.windowCenter = data.viewport.voi.windowCenter;
      }

      cornerstone.fitToWindow(element);

      if (defaultProps && defaultProps.scale !== undefined) {
        viewport.scale = defaultProps["scale"];
        cornerstone.setViewport(element, viewport);
      }

      if (
        defaultProps &&
        defaultProps.tr_x !== undefined &&
        defaultProps.tr_y !== undefined
      ) {
        viewport.translation.x = defaultProps.tr_x;
        viewport.translation.y = defaultProps.tr_y;
        cornerstone.setViewport(element, viewport);
      }

      // color maps
      if (defaultProps && defaultProps.colormap && image.color == false) {
        applyColorMap(defaultProps["colormap"]);
      }

      const storedViewport = cornerstone.getViewport(element);

      if (!storedViewport) {
        console.error("storedViewport not found");
        reject("storedViewport not found for element: " + elementId);
        return;
      }

      storeViewportData(image, element.id, storedViewport as Viewport, data);
      setStore(["ready", element.id, true]);
      const t1 = performance.now();
      console.log(`Call to renderImage took ${t1 - t0} milliseconds.`);

      const uri = cornerstoneDICOMImageLoader.wadouri.parseImageId(
        data.imageId
      ).url;
      cornerstoneDICOMImageLoader.wadouri.dataSetCacheManager.unload(uri);
      //@ts-ignore
      image = null;
      //@ts-ignore
      series = null;
      //@ts-ignore
      data = null;
      resolve(true);
    });
  });

  csToolsCreateStack(element, series.imageIds, (data.imageIndex as number) - 1);
  toggleMouseToolsListeners(id, false);

  return renderPromise;
};

/**
 * Update the cornerstone image with new imageIndex
 * @instance
 * @function updateImage
 * @param {Object} series - The original series data object
 * @param {String} elementId - The html div id used for rendering or its DOM HTMLElement
 * @param {Number} imageIndex - The index of the image to be rendered
 * @param {Boolean} cacheImage - A flag to handle image cache
 */
export const updateImage = async function (
  series: Series,
  elementId: string | HTMLElement,
  imageIndex: number,
  cacheImage: boolean
): Promise<void> {
  const imageId = series.imageIds[imageIndex];
  if (!imageId) {
    // console.warn(
    //   `Error: wrong image index ${imageIndex}, no imageId available`
    // );
    throw `Error: wrong image index ${imageIndex}, no imageId available`;
  }

  const element = isElement(elementId)
    ? (elementId as HTMLElement)
    : document.getElementById(elementId as string);
  if (!element) {
    throw "not element";
  }
  const id: string = isElement(elementId) ? element.id : (elementId as string);

  if (series.is4D) {
    const timestamp = series.instances[imageId].metadata.contentTime;
    const timeId =
<<<<<<< HEAD
      series.instances[imageId].metadata.temporalPositionIdentifier! - 1; // timeId from 0 to N
    setStore("timeId", [id as string, timeId]);
    setStore("timestamp", [id as string, timestamp]);
=======
      (series.instances[imageId].metadata
        .temporalPositionIdentifier as number) - 1; // timeId from 0 to N
    setStore(["timeId", id, timeId]);
    setStore(["timestamp", id, timestamp as number]);
>>>>>>> f4474be2
  }

  if (cacheImage) {
    const image = await cornerstone.loadAndCacheImage(imageId);
    cornerstone.displayImage(element, image);
    setStore(["sliceId", id, imageIndex]);
    setStore(["minPixelValue", id, image.minPixelValue]);
    setStore(["maxPixelValue", id, image.maxPixelValue]);
  } else {
    const image = await cornerstone.loadImage(imageId);
    cornerstone.displayImage(element, image);
    setStore(["sliceId", id, imageIndex]);
    setStore(["minPixelValue", id, image.minPixelValue]);
    setStore(["maxPixelValue", id, image.maxPixelValue]);
  }
};

/**
 * Reset viewport values (scale, translation and wwwc)
 * @instance
 * @function resetViewports
 * @param {Array} elementIds - The array of hmtl div ids
 * @param {Array} keys - The array of viewport sections to resets (default is all)
 */
export const resetViewports = function (
  elementIds: string[],
  keys?: Array<
    "contrast" | "scaleAndTranslation" | "rotation" | "flip" | "zoom"
  >
) {
  each(elementIds, function (elementId: string) {
    const element = document.getElementById(elementId);
    if (!element) {
      console.error("invalid html element: " + elementId);
      return;
    }

    const defaultViewport = store.get(["viewports", elementId, "default"]);
    const viewport = cornerstone.getViewport(element);

    if (!viewport) {
      throw new Error("viewport not found");
    }

    if (!keys || keys.find(v => v === "contrast")) {
      viewport.voi.windowWidth = defaultViewport.voi.windowWidth;
      viewport.voi.windowCenter = defaultViewport.voi.windowCenter;
      viewport.invert = defaultViewport.voi.invert;
      setStore([
        "contrast",
        elementId,
        viewport.voi.windowWidth,
        viewport.voi.windowCenter
      ]);
    }

    if (!keys || keys.find(v => v === "scaleAndTranslation")) {
      viewport.scale = defaultViewport.scale;
      setStore(["scale", elementId, viewport.scale]);

      viewport.translation.x = defaultViewport.translation.x;
      viewport.translation.y = defaultViewport.translation.y;
      setStore([
        "translation",
        elementId,
        viewport.translation.x,
        viewport.translation.y
      ]);
    }

    if (!keys || keys.find(v => v === "rotation")) {
      viewport.rotation = defaultViewport.rotation;
      setStore(["rotation", elementId, viewport.rotation]);
    }

    if (!keys || keys.find(v => v === "flip")) {
      viewport.hflip = false;
      viewport.vflip = false;
    }

    if (!keys || keys.find(v => v === "zoom")) {
      viewport.scale = defaultViewport.scale;
      setStore(["scale", elementId, viewport.scale]);
    }

    cornerstone.setViewport(element, viewport);

    if (!keys || keys.find(v => v === "scaleAndTranslation")) {
      cornerstone.fitToWindow(element);
    }
    cornerstone.updateImage(element);
  });
};

/**
 * Update viewport data in store
 * @instance
 * @function updateViewportData
 * @param {String} elementId - The html div id used for rendering or its DOM HTMLElement
 * @param {Object} viewportData - The new viewport data
 */
export const updateViewportData = function (
  elementId: string,
  viewportData: Viewport,
  activeTool: string
) {
  let element = document.getElementById(elementId as string);
  if (!element) {
    console.error("invalid html element: " + elementId);
    return;
  }
  switch (activeTool) {
    case "Wwwc":
    case "WwwcRegion":
      // sync viewports if needed
      let elements = cornerstone.getEnabledElements();
      each(elements, function (el) {
        if (viewportData.voi) {
          setStore([
            "contrast",
            el.element.id,
            viewportData.voi.windowWidth,
            viewportData.voi.windowCenter
          ]);
        }
      });
      break;
    case "Pan":
      if (viewportData.translation) {
        setStore([
          "translation",
          elementId,
          viewportData.translation.x,
          viewportData.translation.y
        ]);
      }
      break;
    case "Zoom":
      if (viewportData.scale) {
        setStore(["scale", elementId, viewportData.scale]);
      }
      break;
    case "Rotate":
      if (viewportData.rotation) {
        setStore(["rotation", elementId, viewportData.rotation]);
      }
      break;
    case "mouseWheel":
    case "stackscroll":
      const viewport = store.get(["viewports", elementId]);
      const isTimeserie = viewport.isTimeserie;
      if (isTimeserie) {
        const index = viewportData.newImageIdIndex;
        const timeId = viewport.timeIds[index];
        const timestamp = viewport.timestamps[index];
        setStore(["timeId", elementId, timeId]);
        setStore(["timestamp", elementId, timestamp]);
      }
      break;
    default:
      break;
  }
};

/**
 * Store the viewport data into internal storage
 * @instance
 * @function storeViewportData
 * @param {Object} image - The cornerstone image frame
 * @param {String} elementId - The html div id used for rendering
 * @param {String} viewport - The viewport tag name
 * @param {Object} data - The viewport data object
 */
export const storeViewportData = function (
  image: cornerstone.Image,
  elementId: string,
  viewport: Viewport,
  data: ReturnType<typeof getSeriesData>
) {
  setStore(["dimensions", elementId, data.rows, data.cols]);
  setStore(["spacing", elementId, data.spacing_x, data.spacing_y]);
  setStore(["thickness", elementId, data.thickness]);
  setStore(["minPixelValue", elementId, image.minPixelValue]);
  setStore(["maxPixelValue", elementId, image.maxPixelValue]);
  // slice id from 0 to n - 1
  setStore(["minSliceId", elementId, 0]);
  setStore(["sliceId", elementId, data.imageIndex]);
  setStore(["maxSliceId", elementId, data.numberOfSlices - 1]);

  if (data.isTimeserie) {
    setStore(["minTimeId", elementId, 0]);
    setStore(["timeId", elementId, data.timeIndex || 0]);
    setStore(["maxTimeId", elementId, data.numberOfTemporalPositions - 1]);
    let maxSliceId = data.numberOfSlices * data.numberOfTemporalPositions - 1;
    setStore(["maxSliceId", elementId, maxSliceId]);

    setStore(["timestamp", elementId, data.timestamp]);
    setStore(["timestamps", elementId, data.timestamps]);
    setStore(["timeIds", elementId, data.timeIds]);
  } else {
    setStore(["minTimeId", elementId, 0]);
    setStore(["timeId", elementId, 0]);
    setStore(["maxTimeId", elementId, 0]);
    setStore(["timestamp", elementId, 0]);
    setStore(["timestamps", elementId, []]);
    setStore(["timeIds", elementId, []]);
  }

  setStore([
    "defaultViewport",
    elementId,
    viewport.scale || 0,
    viewport.rotation || 0,
    viewport.translation?.x || 0,
    viewport.translation?.y || 0,
    data.default?.voi?.windowWidth,
    data.default?.voi?.windowCenter,
    viewport.invert === true
  ]);
  setStore(["scale", elementId, viewport.scale || 0]);
  setStore(["rotation", elementId, viewport.rotation || 0]);

  setStore([
    "translation",
    elementId,
    viewport.translation?.x || 0,
    viewport.translation?.y || 0
  ]);
  setStore([
    "contrast",
    elementId,
    viewport.voi?.windowWidth || 0,
    viewport.voi?.windowCenter || 0
  ]);
  setStore(["isColor", elementId, data.isColor]);
  setStore(["isMultiframe", elementId, data.isMultiframe]);
  setStore(["isTimeserie", elementId, data.isTimeserie]);
  setStore(["isPDF", elementId, false]);
};

/**
 * Invert pixels of an image
 * @instance
 * @function invertImage
 * @param {Object} elementId - The html div id used for rendering or its DOM HTMLElement
 */
export const invertImage = function (elementId: string | HTMLElement) {
  let element = isElement(elementId)
    ? (elementId as HTMLElement)
    : document.getElementById(elementId as string);
  if (!element) {
    console.error("invalid html element: " + elementId);
    return;
  }
  let viewport = cornerstone.getViewport(element);

  if (!viewport) {
    throw new Error("Viewport is undefined");
  }

  viewport.invert = !viewport.invert;
  cornerstone.setViewport(element, viewport);
};

/**
 * Flip image around horizontal axis
 * @instance
 * @function flipImageHorizontal
 * @param {Object} elementId - The html div id used for rendering or its DOM HTMLElement
 */
export const flipImageHorizontal = function (elementId: string | HTMLElement) {
  let element = isElement(elementId)
    ? (elementId as HTMLElement)
    : document.getElementById(elementId as string);
  if (!element) {
    console.error("invalid html element: " + elementId);
    return;
  }
  let viewport = cornerstone.getViewport(element);

  if (!viewport) {
    throw new Error("Viewport is undefined");
  }

  viewport.hflip = !viewport.hflip;
  cornerstone.setViewport(element, viewport);
};

/**
 * Flip image around vertical axis
 * @instance
 * @function flipImageVertical
 * @param {Object} elementId - The html div id used for rendering or its DOM HTMLElement
 */
export const flipImageVertical = function (elementId: string | HTMLElement) {
  let element = isElement(elementId)
    ? (elementId as HTMLElement)
    : document.getElementById(elementId as string);
  if (!element) {
    console.error("invalid html element: " + elementId);
    return;
  }
  let viewport = cornerstone.getViewport(element);

  if (!viewport) {
    throw new Error("Viewport is undefined");
  }

  viewport.vflip = !viewport.vflip;
  cornerstone.setViewport(element, viewport);
};

/**
 * Rotate image by 90° in left direction
 * @instance
 * @function rotateImageLeft
 * @param {Object} elementId - The html div id used for rendering or its DOM HTMLElement
 */
export const rotateImageLeft = function (elementId: string | HTMLElement) {
  let element = isElement(elementId)
    ? (elementId as HTMLElement)
    : document.getElementById(elementId as string);
  if (!element) {
    console.error("invalid html element: " + elementId);
    return;
  }
  let viewport = cornerstone.getViewport(element);

  if (!viewport) {
    throw new Error("Viewport is undefined");
  }

  viewport.rotation -= 90;
  cornerstone.setViewport(element, viewport);
};

/**
 * Rotate image by 90° in right direction
 * @instance
 * @function rotateImageRight
 * @param {Object} elementId - The html div id used for rendering or its DOM HTMLElement
 */
export const rotateImageRight = function (elementId: string | HTMLElement) {
  let element = isElement(elementId)
    ? (elementId as HTMLElement)
    : document.getElementById(elementId as string);
  if (!element) {
    console.error("invalid html element: " + elementId);
    return;
  }
  let viewport = cornerstone.getViewport(element);

  if (!viewport) {
    throw new Error("Viewport is undefined");
  }

  viewport.rotation += 90;
  cornerstone.setViewport(element, viewport);
};

/* Internal module functions */

/**
 * Get series metadata from default props and series' metadata
 * @instance
 * @function getSeriesData
 * @param {Object} series - The parsed data series
 * @param {Object} defaultProps - Optional default properties
 * @return {Object} data - A data dictionary with parsed tags' values
 */
const getSeriesData = function (
  series: Series,
  defaultProps: StoreViewportOptions
) {
  type RecursivePartial<T> = {
    [P in keyof T]?: RecursivePartial<T[P]>;
  };
  type SeriesData = StoreViewport & {
    imageIndex: number;
    imageId: string;
    numberOfSlices: number;
    numberOfTemporalPositions: number;
    timeIndex?: number;
  };
  const data: RecursivePartial<SeriesData> = {};

  if (series.isMultiframe) {
    data.isMultiframe = true;
    data.numberOfSlices = series.imageIds.length;
    data.imageIndex = 0;
    data.imageId = series.imageIds[data.imageIndex];
  } else if (series.is4D) {
    data.isMultiframe = false;
    data.isTimeserie = true;
    // check with real indices
    data.numberOfSlices = series.numberOfImages;
    data.numberOfTemporalPositions = series.numberOfTemporalPositions;
    data.imageIndex = 0;
    data.timeIndex = 0;
    data.timestamp = series.instances[series.imageIds[0]].metadata.x00080033!;
    data.imageId = series.imageIds[data.imageIndex];
    data.timestamps = [];
    data.timeIds = [];
    each(series.imageIds, function (imageId: string) {
      (data.timestamps as any[]).push(
        series.instances[imageId].metadata.contentTime
      );
      (data.timeIds as any[]).push(
        series.instances[imageId].metadata.temporalPositionIdentifier! - 1 // timeId from 0 to N
      );
    });
  } else {
    data.isMultiframe = false;
    const numberOfSlices =
      defaultProps && defaultProps.numberOfSlices
        ? defaultProps.numberOfSlices
        : series.imageIds.length;
    data.imageIndex =
      defaultProps?.sliceNumber &&
      defaultProps?.sliceNumber >= 0 && // slice number between 0 and n-1
      defaultProps.sliceNumber < numberOfSlices
        ? defaultProps["sliceNumber"]
        : Math.floor(numberOfSlices / 2);
    data.imageId = series.imageIds[data.imageIndex];
  }
  data.isColor = series.color as boolean;
  data.isPDF = series.isPDF;
  // rows, cols and x y z spacing
  data.rows = series.instances[series.imageIds[0]].metadata.x00280010!;
  data.cols = series.instances[series.imageIds[0]].metadata.x00280011!;
  data.thickness = series.instances[series.imageIds[0]].metadata
    .x00180050! as number;

  let spacing = series.instances[series.imageIds[0]].metadata.x00280030;
  data.spacing_x = spacing ? spacing[0] : 1;
  data.spacing_y = spacing ? spacing[1] : 1;
  // window center and window width
  data.viewport = {
    voi: {
      windowCenter:
        defaultProps && defaultProps.wc
          ? defaultProps.wc
          : (series.instances[series.imageIds[0]].metadata
              .x00281050! as number),
      windowWidth:
        defaultProps && defaultProps.ww
          ? defaultProps.ww
          : (series.instances[series.imageIds[0]].metadata.x00281051! as number)
    }
  };
  data.default = {
    voi: {
      windowCenter:
        defaultProps && has(defaultProps, "defaultWC")
          ? defaultProps.defaultWC
          : data.viewport!.voi!.windowCenter,
      windowWidth:
        defaultProps && has(defaultProps, "defaultWW")
          ? defaultProps.defaultWW
          : data.viewport!.voi!.windowWidth
    }
  };

  if (data.rows == null || data.cols == null) {
    console.error("invalid image metadata (rows or cols is null)");
    setStore(["errorLog", "Invalid Image Metadata"]);
  } else {
    setStore(["errorLog", ""]);
  }

  return data as SeriesData;
};<|MERGE_RESOLUTION|>--- conflicted
+++ resolved
@@ -106,13 +106,8 @@
   // add serie's imageIds into store
   store.addSeriesId(series.seriesUID, series.imageIds);
   // add serie's caching progress into store
-<<<<<<< HEAD
-  setStore("progress", [series.seriesUID, 0]);
+  setStore(["progress", series.seriesUID, 0]);
   each(series.imageIds, function (imageId: string) {
-=======
-  setStore(["progress", series.seriesUID, 0]);
-  each(series.imageIds, function (imageId) {
->>>>>>> f4474be2
     cornerstone.loadAndCacheImage(imageId).then(function () {
       cachingCounter += 1;
       const cachingPercentage = Math.floor(
@@ -524,16 +519,9 @@
   if (series.is4D) {
     const timestamp = series.instances[imageId].metadata.contentTime;
     const timeId =
-<<<<<<< HEAD
       series.instances[imageId].metadata.temporalPositionIdentifier! - 1; // timeId from 0 to N
-    setStore("timeId", [id as string, timeId]);
-    setStore("timestamp", [id as string, timestamp]);
-=======
-      (series.instances[imageId].metadata
-        .temporalPositionIdentifier as number) - 1; // timeId from 0 to N
-    setStore(["timeId", id, timeId]);
-    setStore(["timestamp", id, timestamp as number]);
->>>>>>> f4474be2
+    setStore(["timeId", id as string, timeId]);
+    setStore(["timestamp", id as string, timestamp]);
   }
 
   if (cacheImage) {
