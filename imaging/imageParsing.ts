/** @module imaging/imageParsing
 *  @desc  This file provides functionalities for parsing DICOM image files
 */

// external libraries
import { DataSet, parseDicom } from "dicom-parser";
import { forEach, each, has, pick } from "lodash";
import { v4 as uuidv4 } from "uuid";

// internal libraries
import { logger } from "../logger";
import { randomId } from "./imageUtils";
import { getNestedObject, parseTag } from "./imageTags";
import { updateLoadedStack } from "./imageLoading";
import { checkMemoryAllocation } from "./monitors/memory";
import { ImageObject, Instance, MetaData, NrrdSeries, Series } from "./types";
import { getImageManager } from "./imageManagers";
import {
  type MetaDataTypes,
  type ExtendedMetaDataTypes,
  arrayTags
} from "./MetaDataTypes";
import { MetaDataReadable } from "./MetaDataReadable";

// global module variables
var t0: number; // t0 variable for timing debugging purpose
const singleFrameModalities = [
  "CR",
  "DX",
  "MG",
  "PX",
  "RF",
  "XA",
  "US",
  "IVUS",
  "OCT",
  "SR"
];
/*
 * This module provides the following functions to be exported:
 * readFiles(fileList)
 * readFile(file)
 * parseDataSet(dataSet, metadata, customFilter)
 * clearImageParsing(seriesStack)
 * convertQidoMetadata(data)
 */

/**
 * Reset series stack object and its internal data
 * @instance
 * @function clearImageParsing
 * @param {Object} seriesStack - Parsed series stack object
 */
export const clearImageParsing = function (
  seriesStack: ReturnType<typeof getImageManager> | null
) {
  each(seriesStack, function (stack: Series | NrrdSeries) {
    each(stack.instances, function (instance: Instance) {
      if (instance.dataSet) {
        // @ts-ignore
        instance.dataSet.byteArray = null;
      }
      instance.dataSet = null;
      instance.file = null;
      // @ts-ignore
      instance.metadata = null;
    });
  });
  seriesStack = null;
};

/**
 * Read dicom files and return allSeriesStack object
 * @instance
 * @function readFiles
 * @param {Array} entries - List of file objects
 * @returns {Promise} - Return a promise which will resolve to a image object list or fail if an error occurs
 */
export const readFiles = function (entries: File[]) {
  return parseFiles(entries);
};

/**
 * Read a single dicom file and return parsed object
 * @instance
 * @function readFile
 * @param {File} entry - File object
 * @returns {Promise} - Return a promise which will resolve to a image object or fail if an error occurs
 */
export const readFile = function (entry: File) {
  return parseFile(entry);
};

/**
 * Convert QIDO metadata to a more readable format
 * @instance
 * @function convertQidoMetadata
 * @param {Object} data - QIDO metadata object
 * @returns {MetaData} - Return a metadata object
 */
export const convertQidoMetadata = function (data: any): MetaData {
  const metadata: MetaData = Object.keys(data).reduce(
    (accumulator: any, key) => {
      let value = data[key];
      const newKey = `x${key.toLowerCase()}`;
      if (Array.isArray(data[key].Value)) {
        const isMultiple =
          data[key].Value.length > 1 || arrayTags.includes(newKey);
        value = isMultiple ? data[key].Value : data[key].Value[0];
      }

      // check if value is an object with key "Alphabetic"
      if (value && value.Alphabetic) {
        value = value.Alphabetic;
      }

      if (value && value.InlineBinary) {
        if (value.vr === "OW") {
          value = inlineBinaryToUint16Array(value.InlineBinary);
        } else {
          value = inlineBinaryToUint8Array(value.InlineBinary);
        }
      }

      // check if value is a sequence and fill with values
      if (data[key].vr === "SQ") {
        value = parseSequence(value);
      }

      accumulator[newKey] = unwrapProxy(value);
      return accumulator;
    },
    {}
  );
  // add human readable values
  const metadataReadables: MetaDataReadable = fillMetadataReadable(metadata);
  return { ...metadata, ...metadataReadables };
};

/**
 * Recursively unwrap proxies from an object or array
 * @instance
 * @function unwrapProxy
 * @param {T} value The value to unwrap
 * @returns {T} The unwrapped value
 */
function unwrapProxy<T>(value: T): T {
  if (
    value instanceof Uint8Array ||
    value instanceof Uint16Array ||
    value instanceof Uint32Array ||
    value instanceof Int8Array ||
    value instanceof Int16Array ||
    value instanceof Int32Array ||
    value instanceof Float32Array ||
    value instanceof Float64Array
  ) {
    return value;
  }

  if (Array.isArray(value)) {
    return value.map(unwrapProxy) as T;
  }

  if (value && typeof value === "object") {
    const plain: any = {};
    for (const key of Object.keys(value as any)) {
      plain[key] = unwrapProxy((value as any)[key]);
    }
    return plain;
  }

  return value;
}

/**
 * Parse metadata from dicom parser dataSet object
 * @instance
 * @function parseDataSet
 * @param {Object} dataSet - dicom parser dataSet object
 * @param {Object} metadata - Initialized metadata object
 * @param {Array} customFilter - Optional filter: {tags:[], frameId: 0}
 */
export const parseDataSet = function (
  dataSet: DataSet,
  metadata: ExtendedMetaDataTypes,
  customFilter?: { tags: string[]; frameId: number }
) {
  // customFilter= {tags:[], frameId:xxx}
  // the dataSet.elements object contains properties for each element parsed.  The name of the property
  // is based on the elements tag and looks like 'xGGGGEEEE' where GGGG is the group number and EEEE is the
  // element number both with lowercase hexadecimal letters.  For example, the Series Description DICOM element 0008,103E would
  // be named 'x0008103e'.  Here we iterate over each property (element) so we can build a string describing its
  // contents to add to the output array
  try {
    let elements =
      customFilter && has(customFilter, "tags")
        ? pick(dataSet.elements, customFilter.tags)
        : dataSet.elements;

    for (let propertyName in elements) {
      let element = elements[propertyName]; //metadata
      const TAG = propertyName as keyof ExtendedMetaDataTypes;
      // Here we check for Sequence items and iterate over them if present. items will not be set in the
      // element object for elements that don't have SQ VR type.  Note that implicit little endian
      // sequences will are currently not parsed.
      if (element.items) {
        let nestedArray: MetaDataTypes[] = [];

        if (customFilter && has(customFilter, "frameId")) {
          let item = element.items[customFilter.frameId];
          if (item && Object.keys(item).length !== 0) {
            getNestedObject(item, nestedArray);
          }
        } else {
          // iterates over nested elements (nested metadata)
          element.items.forEach(function (item) {
            getNestedObject(item, nestedArray);
          });
        }
        metadata[TAG] = nestedArray;
      } else {
        let TAG_tagValue = propertyName as keyof MetaDataTypes;
        let tagValue = parseTag<MetaDataTypes[typeof TAG_tagValue]>(
          dataSet,
          propertyName,
          element
        );
        let TAG = propertyName as keyof ExtendedMetaDataTypes;
        // identify duplicated tags (keep the first occurency and store the others in another tag eg x00280010_uuid)
        if (metadata[TAG] !== undefined) {
          logger.debug(
            `Identified duplicated tag "${propertyName}", values are:`,
            metadata[TAG],
            tagValue
          );
          let TAG_uuidv4 = (propertyName +
            "_" +
            uuidv4()) as keyof ExtendedMetaDataTypes;
          metadata[TAG_uuidv4] = tagValue;
        } else {
          metadata[TAG] = tagValue;
        }
      }
    }
  } catch (err) {
    logger.error(err);
  }
};

/* Internal module functions */

/**
 * Manage the parsing process waiting for the parsed object before proceeding with the next parse request
 * @inner
 * @function parseNextFile
 * @param {Array} parsingQueue - Array of queued files to be parsed
 * @param {Object} allSeriesStack - Series stack object to be populated
 * @param {string} uuid - Series uuid to be used if series instance uuid is missing
 * @param {Function} resolve - Promise resolve function
 * @param {Function} reject - Promise reject function
 */
let parseNextFile = function (
  parsingQueue: File[],
  allSeriesStack: ReturnType<typeof getImageManager>,
  uuid: string,
  resolve: Function,
  reject: Function
) {
  // initialize t0 on first file of the queue
  if (
    Object.keys(allSeriesStack).length === 0 &&
    allSeriesStack.constructor === Object
  ) {
    t0 = performance.now();
  }

  if (parsingQueue.length === 0) {
    let t1 = performance.now();
    logger.info(`Call to readFiles took ${t1 - t0} milliseconds.`);
    resolve(allSeriesStack);
    return;
  }

  // remove and return first item from queue
  let file = parsingQueue.shift() as File | undefined | null;

  if (!file) {
    logger.warn("File is undefined or null");
    return;
  }

  // Check if there is enough memory to parse the file
  if (checkMemoryAllocation(file.size) === false) {
    // do not parse the file and stop parsing
    clearImageParsing(allSeriesStack);
    let t1 = performance.now();
    logger.info(`Call to readFiles took ${t1 - t0} milliseconds.`);
    file = null;
    reject("Available memory is not enough");
    return;
  } else {
    // parse the file and wait for results
    parseFile(file)
      .then((seriesData: ImageObject | null) => {
        // use generated series uid if not found in dicom file
        seriesData!.metadata.seriesUID = seriesData!.metadata.seriesUID || uuid;
        // add file to cornerstoneDICOMImageLoader file manager
        updateLoadedStack(seriesData!, allSeriesStack);
        // proceed with the next file to parse
        parseNextFile(parsingQueue, allSeriesStack, uuid, resolve, reject);
        seriesData = null;
        file = null;
      })
      .catch(err => {
        logger.error(err);
        parseNextFile(parsingQueue, allSeriesStack, uuid, resolve, reject);
        file = null;
      });
  }
};

/**
 * Push files in queue and start parsing next file
 * @inner
 * @function parseFiles
 * @param {Array} fileList - Array of file objects
 * @returns {Promise} - Return a promise which will resolve to a image object list or fail if an error occurs
 */
const parseFiles = function (fileList: File[]) {
  let allSeriesStack: ReturnType<typeof getImageManager> = {};
  let parsingQueue: File[] = [];

  forEach(fileList, function (file: File) {
    if (!file.name.startsWith(".") && !file.name.startsWith("DICOMDIR")) {
      parsingQueue.push(file);
    }
  });
  return new Promise((resolve, reject) => {
    const uuid = uuidv4();
    parseNextFile(parsingQueue, allSeriesStack, uuid, resolve, reject);
  });
};

/**
 * Parse a single DICOM File (metaData and pixelData)
 * @inner
 * @function parseFile
 * @param {File} file - File object to be parsed
 * @returns {Promise} - Return a promise which will resolve to a image object or fail if an error occurs
 */
const parseFile = function (file: File) {
  const parsePromise = new Promise<ImageObject>((resolve, reject) => {
    let reader = new FileReader();
    reader.onload = function () {
      let arrayBuffer = reader.result;
      // Here we have the file data as an ArrayBuffer.
      // dicomParser requires as input a Uint8Array so we create that here.

      if (!arrayBuffer || typeof arrayBuffer === "string") {
        reject("Error reading file");
        return;
      }

      let byteArray: Uint8Array | null = new Uint8Array(arrayBuffer);
      let dataSet;

      // this try-catch is used to handle non-DICOM files: log error but continue parsing the other files
      try {
        dataSet = parseDicom(byteArray);
        byteArray = null;
        let metadata: MetaData = {};
        parseDataSet(dataSet, metadata);

        const metadataReadables: MetaDataReadable =
          fillMetadataReadable(metadata);

        if (dataSet.warnings.length > 0) {
          // warnings
          reject(dataSet.warnings);
        } else {
          let pixelDataElement = dataSet.elements.x7fe00010;
          let SOPUID = metadata["x00080016"];
          if (SOPUID == "1.2.840.10008.5.1.4.1.1.104.1") {
            const instanceUID = metadataReadables.instanceUID;
            let pdfObject: Partial<ImageObject> = {
              // data needed for rendering
              file: file,
              dataSet: dataSet,
              instanceUID
            };
            pdfObject.metadata = metadata;
            pdfObject.metadata.uniqueUID = metadataReadables.uniqueUID;
            pdfObject.metadata.seriesUID = metadataReadables.seriesUID;
            pdfObject.metadata.instanceUID = instanceUID;
            pdfObject.metadata.studyUID = metadataReadables.studyUID;
            pdfObject.metadata.accessionNumber =
              metadataReadables.accessionNumber;
            pdfObject.metadata.studyDescription =
              metadataReadables.studyDescription;
            pdfObject.metadata.patientName = metadataReadables.patientName;
            pdfObject.metadata.patientBirthdate =
              metadataReadables.patientBirthdate;
            pdfObject.metadata.seriesDate = metadataReadables.seriesDate;
            pdfObject.metadata.seriesModality =
              metadataReadables.seriesModality;
            pdfObject.metadata.mimeType = metadata["x00420012"];
            pdfObject.metadata.is4D = false;
            pdfObject.metadata.numberOfFrames = 0;
            pdfObject.metadata.numberOfSlices = 0;
            pdfObject.metadata.numberOfTemporalPositions = 0;
            resolve(pdfObject as ImageObject);
          } else {
            let imageObject: Partial<ImageObject> = {
              // data needed for rendering
              file: file,
              dataSet: dataSet
            };
            imageObject.metadata = { ...metadata, ...metadataReadables };

            // check if pixelDataElement is found, if not sets pixelDataLength=0
            // means that it is a metadata-only object
            imageObject.metadata.pixelDataLength = pixelDataElement
              ? pixelDataElement.length
              : 0;
            resolve(imageObject as ImageObject);
          }
        }
      } catch (err) {
        reject(
          `Larvitar: can not read file "${file.name}" \nParsing error: ${err}`
        );
      }
    };
    reader.readAsArrayBuffer(file);
  });
  return parsePromise;
};

/**
 * @instance
 * @function fillMetadataReadable
 * @param {MetaData} metadata - Metadata object
 * @returns {MetaDataReadable} - Return a readable metadata object
 */
const fillMetadataReadable = function (metadata: MetaData): MetaDataReadable {
  const metadataReadable: MetaDataReadable = {};

  const modality = metadata["x00080060"] as string;
  // US XA RF IVUS OCT DX CR PX MG
  // Overwrite SOPInstanceUID to manage single stack images (US, XA).
  // Usually different SeriesInstanceUID means different series and that value
  // is used into the application to group different instances into the same series,
  // but if a DICOM file contains a multiframe series, then the SeriesInstanceUID
  // can be shared by other files of the same study.
  // In these cases, the SOPInstanceUID (unique) is used as SeriesInstanceUID.
  const uniqueUID = singleFrameModalities.includes(modality)
    ? metadata["x00080018"]
    : metadata["x0020000e"];
  const seriesInstanceUID = metadata["x0020000e"];
  const pixelSpacing = metadata.x00280030
    ? metadata.x00280030
    : metadata.x00080060 === "US" &&
        metadata["x00186011"] != undefined &&
        metadata["x00186011"][0].x0018602e != undefined &&
        metadata["x00186011"][0].x0018602c != undefined
      ? ([
          metadata["x00186011"][0].x0018602e * 10, //so that from cm goes to mm
          metadata["x00186011"][0].x0018602c * 10
        ] as [number, number])
      : metadata.x00181164
        ? metadata.x00181164
        : [1, 1];
  const imageOrientation = metadata["x00200037"];
  const imagePosition = metadata["x00200032"];
  const sliceThickness = metadata["x00180050"];
  const transferSyntaxUID = metadata["x00020010"];
  const isVideo =
    transferSyntaxUID === "1.2.840.10008.1.2.4.100" ||
    transferSyntaxUID === "1.2.840.10008.1.2.4.101" ||
    transferSyntaxUID === "1.2.840.10008.1.2.4.102" ||
    transferSyntaxUID === "1.2.840.10008.1.2.4.103" ||
    transferSyntaxUID === "1.2.840.10008.1.2.4.104" ||
    transferSyntaxUID === "1.2.840.10008.1.2.4.105" ||
    transferSyntaxUID === "1.2.840.10008.1.2.4.106"
      ? true
      : false;
  const numberOfFrames = metadata["x00280008"];
<<<<<<< HEAD
  const isMultiframe =
    (numberOfFrames as number) > 1 && isVideo === false ? true : false;
  const waveform = metadata["x50003000"] ? true : false;

=======
  const isMultiframe = (numberOfFrames as number) > 1 ? true : false;
  const waveform =
    "x50003000" in metadata && metadata["x50000020"] === "ECG" ? true : false;
>>>>>>> 851f53ef
  // check dicom tag image type x00080008 if contains the word BIPLANE A or BIPLANE B
  // if true, then it is a biplane image
  const biplane = metadata["x00080008"]
    ? metadata["x00080008"].includes("BIPLANE")
    : false;
  // 4D
  const temporalPositionIdentifier = metadata["x00200100"]; // Temporal order of a dynamic or functional set of Images.
  const numberOfTemporalPositions = metadata["x00200105"]; // Total number of temporal positions prescribed.
  const is4D =
    temporalPositionIdentifier !== undefined &&
    (numberOfTemporalPositions as number) > 1
      ? true
      : false;

  metadataReadable.anonymized = false;
  metadataReadable.uniqueUID = uniqueUID;
  metadataReadable.seriesUID = seriesInstanceUID;
  metadataReadable.instanceUID =
    metadata["x00080018"]?.toString() || randomId();
  metadataReadable.sopClassUID = metadata["x00080016"];
  metadataReadable.studyUID = metadata["x0020000d"];
  metadataReadable.accessionNumber = metadata["x00080050"];
  metadataReadable.studyDescription = metadata["x00081030"];
  metadataReadable.patientName = metadata["x00100010"] as string;
  metadataReadable.patientBirthdate = metadata["x00100030"];
  metadataReadable.seriesDescription = metadata["x0008103e"] as string;
  metadataReadable.seriesDate = metadata["x00080021"];
  metadataReadable.seriesModality = metadata["x00080060"]
    ?.toString()
    .toLowerCase();
  metadataReadable.intercept = metadata["x00281052"];
  metadataReadable.slope = metadata["x00281053"];
  metadataReadable.pixelSpacing = pixelSpacing as [number, number];
  metadataReadable.sliceThickness = sliceThickness;
  metadataReadable.imageOrientation = imageOrientation;
  metadataReadable.imagePosition = imagePosition;
  metadataReadable.rows = metadata["x00280010"];
  metadataReadable.cols = metadata["x00280011"];
  metadataReadable.numberOfSlices = metadata["x00540081"]
    ? metadata["x00540081"] // number of slices
    : metadata["x00201002"]; // number of instances
  metadataReadable.windowCenter = metadata["x00281050"];
  metadataReadable.windowWidth = metadata["x00281051"];
  metadataReadable.minPixelValue = metadata["x00280106"];
  metadataReadable.maxPixelValue = metadata["x00280107"];
  metadataReadable.numberOfFrames = numberOfFrames;

  if (isMultiframe) {
    metadataReadable.frameTime = metadata["x00181063"];
    metadataReadable.frameDelay = metadata["x00181066"];
    if (metadata["x00186060"]) {
      metadataReadable.rWaveTimeVector = metadata["x00186060"];
    }
  }
  metadataReadable.isMultiframe = isMultiframe;

  if (isVideo) {
    metadataReadable.isVideoSupported =
      transferSyntaxUID === "1.2.840.10008.1.2.4.100" ||
      transferSyntaxUID === "1.2.840.10008.1.2.4.101"
        ? false
        : true; // MPEG2 is not supported
  }
  metadataReadable.isVideo = isVideo;

  if (is4D) {
    metadataReadable.temporalPositionIdentifier = temporalPositionIdentifier;
    metadataReadable.numberOfTemporalPositions = numberOfTemporalPositions;
    metadataReadable.contentTime = metadata["x00080033"];
  }
  metadataReadable.is4D = is4D;
  metadataReadable.waveform = waveform;

  if (biplane) {
    // check if dicom tag image type x00080008 contains the word
    // BIPLANE A or BIPLANE B
    // if true, the tag is set to BIPLANE A or BIPLANE B
    const tag =
      metadata["x00080008"] && metadata["x00080008"].includes("BIPLANE A")
        ? "BIPLANE A"
        : "BIPLANE B";
    const referencedSOPInstanceUID = metadata["x00081155"];
    const positionerPrimaryAngle = metadata["x00181510"]
      ? metadata["x00181510"]
      : 0;
    const positionerSecondaryAngle = metadata["x00181511"]
      ? metadata["x00181511"]
      : 0;

    metadataReadable.biplane = {};
    metadataReadable.biplane.tag = tag;
    metadataReadable.biplane.referencedSOPInstanceUID =
      referencedSOPInstanceUID;
    metadataReadable.biplane.positionerPrimaryAngle =
      (positionerPrimaryAngle as number) >= 0 ? "LAO" : "RAO";
    metadataReadable.biplane.positionerSecondaryAngle =
      (positionerSecondaryAngle as number) >= 0 ? "CRA" : "CAU";
  }

  const bitsAllocated = metadata["x00280100"];
  const pixelRepresentation = metadata["x00280103"];
  const representation =
    pixelRepresentation != undefined && parseInt(pixelRepresentation) === 1
      ? "Sint" + bitsAllocated
      : "Uint" + bitsAllocated;
  metadataReadable.repr = representation;

  return metadataReadable;
};
/**
 * @instance
 * @function inlineBinaryToUint16Array
 * @param {string} inlineBinary - inline binary base64 string
 * @returns {Uint16Array}
 */
function inlineBinaryToUint16Array(inlineBinary: string) {
  const binaryStr = atob(inlineBinary);

  const buf = new ArrayBuffer(binaryStr.length);
  const view = new Uint8Array(buf);
  for (let i = 0; i < binaryStr.length; i++) {
    view[i] = binaryStr.charCodeAt(i);
  }

  return new Uint16Array(buf);
}
/**
 * @instance
 * @function inlineBinaryToUint8Array
 * @param {string} inlineBinary - inline binary base64 string
 * @returns {Uint8Array}
 */
function inlineBinaryToUint8Array(inlineBinary: string): Uint8Array {
  const binaryStr = atob(inlineBinary);

  const buf = new ArrayBuffer(binaryStr.length);
  const view = new Uint8Array(buf);
  for (let i = 0; i < binaryStr.length; i++) {
    view[i] = binaryStr.charCodeAt(i);
  }

  return new Uint8Array(buf);
}
/**
 * @instance
 * @function parseSequence
 * @param {any} sequence - Sequence object
 * @returns {any} - Return a parsed sequence object
 */
const parseSequence = function (sequence: any): any {
  if (!sequence || typeof sequence !== "object") return sequence;

  const sequenceArray = Array.isArray(sequence) ? sequence : [sequence];

  return sequenceArray.map(item => {
    if (!item || typeof item !== "object") return item;

    return Object.keys(item).reduce(
      (
        acc: {
          [key: string]: {
            vr: string;
            Value: any;
          };
        },
        key
      ) => {
        const element = item[key];
        const newKey = `x${key.toLowerCase()}`;
        // Handle undefined/null elements
        if (!element) {
          acc[newKey] = element;
          return acc;
        }

        // Extract the value
        let value;
        if (Array.isArray(element.Value)) {
          const isMultiple =
            element.Value.length > 1 || arrayTags.includes(newKey);
          value = isMultiple ? element.Value : element.Value[0];
        } else {
          value = element.Value;
        }

        // Handle sequence (SQ) value type with recursion
        if (element.vr === "SQ") {
          acc[newKey] = parseSequence(value);
          return acc;
        }

        // Handle special case for "Alphabetic" representation
        if (value && typeof value === "object" && "Alphabetic" in value) {
          acc[newKey] = value.Alphabetic;
        } else {
          acc[newKey] = value;
        }

        return acc;
      },
      {}
    );
  });
};<|MERGE_RESOLUTION|>--- conflicted
+++ resolved
@@ -486,16 +486,9 @@
       ? true
       : false;
   const numberOfFrames = metadata["x00280008"];
-<<<<<<< HEAD
-  const isMultiframe =
-    (numberOfFrames as number) > 1 && isVideo === false ? true : false;
-  const waveform = metadata["x50003000"] ? true : false;
-
-=======
   const isMultiframe = (numberOfFrames as number) > 1 ? true : false;
   const waveform =
     "x50003000" in metadata && metadata["x50000020"] === "ECG" ? true : false;
->>>>>>> 851f53ef
   // check dicom tag image type x00080008 if contains the word BIPLANE A or BIPLANE B
   // if true, then it is a biplane image
   const biplane = metadata["x00080008"]
