--- conflicted
+++ resolved
@@ -344,38 +344,18 @@
  * @param {String} activeTool - The name of the activetool
  * @param {String} elementId - The html div id used for rendering
  */
-<<<<<<< HEAD
-export const enableMouseHandlers = function(elementId) {
-=======
-export const updateViewportData = function (activeTool, elementId) {
->>>>>>> 3ad10451
-  let element = document.getElementById(elementId);
-  if (!element) {
-    console.error("invalid html element: " + elementId);
-    return;
-  }
-<<<<<<< HEAD
-  element.removeEventListener("mousedown", mouseDownHandler);
-  function mouseDownHandler(e) {
-    const mouseButton = e.which;
-    // get action from global store
-    if (mouseButton != 1 || e.target.localName != "canvas") {
-      // console.warn("not left mouse or wrong target, return");
-      return;
-    }
-    function mouseMoveHandler() {
-      let viewport = cornerstone.getViewport(element);
-      let viewportNames = store.get("viewports");
-      let viewer = store.get("viewer");
-      each(viewportNames, function(viewportName) {
-=======
+export const updateViewportData = function(activeTool, elementId) {
+  let element = document.getElementById(elementId);
+  if (!element) {
+    console.error("invalid html element: " + elementId);
+    return;
+  }
   let viewport = cornerstone.getViewport(element);
   let viewportNames = store.get("viewports");
   let viewer = store.get("viewer");
   switch (activeTool) {
     case "Wwwc":
-      each(viewportNames, function (viewportName) {
->>>>>>> 3ad10451
+      each(viewportNames, function(viewportName) {
         // sync ww and wc values in store
         store.set(viewer, "contrast", [
           viewportName,
@@ -408,7 +388,7 @@
  * @function enableMouseHandlers
  * @param {String} elementId - The html div id used for rendering
  */
-export const enableMouseHandlers = function (elementId) {
+export const enableMouseHandlers = function(elementId) {
   let element = document.getElementById(elementId);
   if (!element) {
     console.error("invalid html element: " + elementId);
@@ -422,7 +402,7 @@
   function mouseDownHandler() {
     let activeTool = store.get("leftMouseHandler");
 
-    let throttledSave = throttle(function () {
+    let throttledSave = throttle(function() {
       updateViewportData(activeTool, elementId);
     }, 350);
 
