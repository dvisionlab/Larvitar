/** @module imaging/imageStore
 *  @desc This file provides functionalities
 *        for data config store.
 */

<<<<<<< HEAD
=======
// import larvitar from "../modules/vuex/larvitar";

>>>>>>> 1cefd6bc
// external libraries
import { get as _get } from "lodash";

// Larvitar store object
let STORE = undefined;

// default initial store object
const INITIAL_STORE_DATA = {
  colormapId: "gray",
  errorLog: null,
  leftActiveTool: "Wwwc",
  rightActiveTool: "Zoom",
  series: {}, // seriesUID: {imageIds:[], progress:value}
  viewports: {}
};

// default viewport object
const DEFAULT_VIEWPORT = {
  loading: 0, // from 0 to 100 (%)
  ready: false, // true when currentImageId is rendered
  minSliceId: 0,
  maxSliceId: 0,
  sliceId: 0,
  minTimeId: 0,
  maxTimeId: 0,
  timeId: 0,
  timestamp: 0,
  timestamps: [],
  timeIds: [],
  rows: 0,
  cols: 0,
  spacing_x: 0.0,
  spacing_y: 0.0,
  thickness: 0.0,
  minPixelValue: 0,
  maxPixelValue: 0,
  isColor: false,
  isMultiframe: false,
  isTimeserie: false,
  isPDF: false,
  viewport: {
    scale: 0.0,
    rotation: 0.0,
    translation: {
      x: 0.0,
      y: 0.0
    },
    voi: {
      windowCenter: 0.0,
      windowWidth: 0.0
    }
  },
  default: {
    scale: 0.0,
    rotation: 0.0,
    translation: {
      x: 0.0,
      y: 0.0
    },
    rotation: 0.0,
    voi: {
      windowCenter: 0.0,
      windowWidth: 0.0
    }
  }
};

/**
 * Set a value into store
 * @function setValue
 * @param {field} field - The name of the field to be updated
 * @param {Object} data - The data object
 */
const setValue = (store, field, data) => {
  let k, v;

  if (Array.isArray(data)) {
    [k, ...v] = data;
  } else {
    v = [data];
  }

  let viewport = store.viewports[k];

  // rename field
  switch (field) {
    case "renderingStatus":
      field = "ready";
      break;

    case "loadingProgress":
      field = "loading";
      break;

    default:
      break;
  }

  // assign values
  switch (field) {
    case "progress":
      store.series[k][field] = v[0];
      break;

    case "isColor":
    case "isMultiframe":
    case "isPDF":
    case "isTimeserie":
    case "loading":
    case "minPixelValue":
    case "maxPixelValue":
    case "minSliceId":
    case "maxSliceId":
    case "minTimeId":
    case "maxTimeId":
    case "ready":
    case "sliceId":
    case "timeId":
    case "timestamp":
    case "timestamps":
    case "timeIds":
      viewport[field] = v[0];
      break;

    case "rotation":
    case "scale":
    case "translation":
    case "thickness":
      viewport.viewport[field] = v[0];
      break;

    case "contrast":
      viewport.viewport.voi.windowWidth = v[0];
      viewport.viewport.voi.windowCenter = v[0];
      break;

    case "dimensions":
      viewport.viewport.rows = v[0];
      viewport.viewport.cols = v[1];
      break;

    case "spacing":
      viewport.viewport.spacing_x = v[0];
      viewport.viewport.spacing_y = v[1];
      break;

    case "defaultViewport":
      viewport.default.scale = v[0];
      viewport.default.rotation = v[1];
      viewport.default.translation.x = v[2];
      viewport.default.translation.y = v[3];
      viewport.default.voi.windowWidth = v[4];
      viewport.default.voi.windowCenter = v[5];
      break;

    default:
      if (k) {
        store[field][k] = v[0];
      } else {
        store[field] = v[0];
      }
      break;
  }
};

/**
 * Instancing the store
 */
const setup = (name = "store", data = { ...INITIAL_STORE_DATA }) => {
  /**
   * Emit a custom event
   * @param  {String} type   The event type
   * @param  {*}      detail Any details to pass along with the event
   */
  const emit = (type, detail) => {
    // Create a new event
    const event = new CustomEvent(type, {
      bubbles: true,
      cancelable: true,
      detail
    });

    // Dispatch the event
    return document.dispatchEvent(event);
  };

  /**
   * Create the Proxy handler object
   * @param  {String} name The namespace
   * @param  {Object} data The data object
   * @return {Object}      The Proxy handler
   */
  const handler = (name, data) => {
    return {
      get: (obj, prop) => {
        if (prop === "_isProxy") return true;
        if (
          ["object", "array"].includes(
            Object.prototype.toString.call(obj[prop]).slice(8, -1).toLowerCase()
          ) &&
          !obj[prop]._isProxy
        ) {
          obj[prop] = new Proxy(obj[prop], handler(name, data));
        }
        return obj[prop];
      },
      set: (obj, prop, value) => {
        // console.warn("SET", obj, prop, value);
        if (obj[prop] === value) return true;
        obj[prop] = value;
        emit(name, data); // TODO multiple emits
        return true;
      },
      deleteProperty: (obj, prop) => {
        delete obj[prop];
        emit(name, data);
        return true;
      }
    };
  };

  return new Proxy(data, handler(name, data));
};

const initializeStore = name => {
  STORE = setup(name);
};

const validateStore = () => {
  if (!STORE) {
    throw "Larvitar store does not exists. Initialize it with the 'initializeStore' function.";
  }
};

export const set = (field, payload) => setValue(STORE, field, payload);

<<<<<<< HEAD
export default {
  initialize: initializeStore,
  // add/remove viewports
  addViewport: name => {
    validateStore();
    STORE.viewports[name] = DEFAULT_VIEWPORT;
  },
  deleteViewport: name => {
    validateStore();
    delete STORE.viewports[name];
  },
  // add/remove series instances ids
  addSeriesIds: (seriesId, imageIds) => {
    validateStore();
    if (!STORE.series[seriesId]) {
      STORE.series[seriesId] = {};
    }
    STORE.series[seriesId].imageIds = imageIds;
  },
  removeSeriesIds: seriesId => {
    validateStore();
    delete STORE.series[seriesId];
  },
  // get and watch values
  get: props => {
    validateStore();
    return _get(STORE, props);
  },
  // TODO multiple watchs
  watch: (cb, name = "store") => {
    validateStore();
    document.addEventListener(name, event => cb(event.detail));
=======
export function initLarvitarStore(vuexStore, vuexModule, registerModule) {
  if (vuexStore) {
    // TODO
    // larvitar_store = new Larvitar_Store(vuexStore, vuexModule);
    // if (registerModule) {
    //   vuexStore.registerModule(vuexModule, larvitar);
    // }
  } else {
    larvitar_store = new Larvitar_Store();
>>>>>>> 1cefd6bc
  }
};<|MERGE_RESOLUTION|>--- conflicted
+++ resolved
@@ -3,11 +3,6 @@
  *        for data config store.
  */
 
-<<<<<<< HEAD
-=======
-// import larvitar from "../modules/vuex/larvitar";
-
->>>>>>> 1cefd6bc
 // external libraries
 import { get as _get } from "lodash";
 
@@ -244,12 +239,10 @@
 
 export const set = (field, payload) => setValue(STORE, field, payload);
 
-<<<<<<< HEAD
 export default {
   initialize: initializeStore,
   // add/remove viewports
   addViewport: name => {
-    validateStore();
     STORE.viewports[name] = DEFAULT_VIEWPORT;
   },
   deleteViewport: name => {
@@ -277,16 +270,5 @@
   watch: (cb, name = "store") => {
     validateStore();
     document.addEventListener(name, event => cb(event.detail));
-=======
-export function initLarvitarStore(vuexStore, vuexModule, registerModule) {
-  if (vuexStore) {
-    // TODO
-    // larvitar_store = new Larvitar_Store(vuexStore, vuexModule);
-    // if (registerModule) {
-    //   vuexStore.registerModule(vuexModule, larvitar);
-    // }
-  } else {
-    larvitar_store = new Larvitar_Store();
->>>>>>> 1cefd6bc
   }
 };