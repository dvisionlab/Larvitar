--- conflicted
+++ resolved
@@ -21,13 +21,8 @@
 import { loadReslicedImage } from "./loaders/resliceLoader";
 import { loadMultiFrameImage } from "./loaders/multiframeLoader";
 import { loadSingleFrameImage } from "./loaders/singleFrameLoader";
-<<<<<<< HEAD
-import { loadDsaImage } from "./loaders/dsaImageLoader";
-import { ImageObject, Instance, Series, StagedProtocol } from "./types";
-=======
 import { loadDsaImage, updateDsaImageIds } from "./loaders/dsaImageLoader";
 import { DSA, ImageObject, Instance, Series, StagedProtocol } from "./types";
->>>>>>> 851f53ef
 import {
   getImageTracker,
   getImageManager,
