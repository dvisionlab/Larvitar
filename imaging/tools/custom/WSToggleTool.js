/*
 */
//watershed segmentation is useful to segment features with distinguishable greyscale values that are
//difficult to distinguish between them, in order to extract quantitative information
//(see example here https://www.geeksforgeeks.org/image-segmentation-with-watershed-algorithm-opencv-python/)

// external libraries
import cornerstoneTools from "cornerstone-tools";
import cornerstone from "cornerstone-core";
import { each, extend } from "lodash";
<<<<<<< HEAD

=======
>>>>>>> a1394c6f
const external = cornerstoneTools.external;
const BaseBrushTool = cornerstoneTools.importInternal("base/BaseBrushTool");
const segmentationUtils = cornerstoneTools.importInternal(
  "util/segmentationUtils"
);
const getCircle = segmentationUtils.getCircle;
const segmentationModule = cornerstoneTools.getModule("segmentation");
const getToolState = cornerstoneTools.getToolState;

// internal libraries
import { DEFAULT_TOOLS } from "../default";
import store from "../../imageStore";

/**
 * @public
 * @class WSTool
 * @memberof Tools.Brush
 * @classdesc Tool for drawing segmentations on an image (only pixels inside thresholds)
 * @extends Tools.Base.BaseBrushTool
 */
export default class WSToggleTool extends BaseBrushTool {
  constructor(props = {}) {
    const defaultProps = {
      name: "WSToggle",
      supportedInteractionTypes: ["Mouse", "Touch"],
      configuration: {
        multiImage: false,
        startIndex: null,
        endIndex: null,
        masksNumber: 10
      },
      mixins: ["renderBrushMixin"]
    };

    super(props, defaultProps);
    this.lowerThreshold = null;
    this.upperThreshold = null;
    this.maskArray = null;
    this.maskArrayCurrentImage = null;
    this.src = null;
    this.dicomPixelData = null;
    this.minThreshold = null;
    this.pixelData = null;
    this.seriesUID = null;
    this.maxThreshold = null;
    this.segmentIndex = 1;
    this.indexImage = 0;
    this.imageId = null;
    this.seriesId = null;
    this.labelToErase = null;
    this.click = 0;
    this.labelToChange = null;
    //this.touchDragCallback = this._paint.bind(this);
    this._handleMouseMove = this._handleMouseMove.bind(this);
    document.addEventListener("mousemove", this._handleMouseMove);
<<<<<<< HEAD
    larvitar.setSegmentationConfig({
=======
    setSegmentationConfig({
>>>>>>> a1394c6f
      segmentsPerLabelmap: this.configuration.masksNumber
    });
    //const { configuration } = segmentationModule;
  }

  /**
   * Allows to get the canvas element when going over it with mouse
   * TODO check with multiple canvas and layouts
   *@name _handleMouseMove
   * @protected
   * @param  {MoveEvent} evt The mouse cursor moving event
   * @returns {void}
   */
  _handleMouseMove(e) {
    if (
      document
        .elementFromPoint(e.pageX, e.pageY)
        .classList.contains("cornerstone-canvas")
    ) {
      // Remove the event listener when the condition is met
      document.removeEventListener("mousemove", this._handleMouseMove);

      // Your existing code here
      this.element = document.elementFromPoint(e.pageX, e.pageY).parentElement;
      this.element.addEventListener("wheel", this._changeRadius.bind(this));
    }
  }

  /**
   * Changes the radius of the brush
   *@method
   * @name _changeRadius
   * @protected
   * @param  {scrollEvent} evt The data object associated with the event.
   * @returns {void}
   */
  _changeRadius(evt) {
    if (evt.ctrlKey == true || evt.altKey == true || evt.shiftKey == true) {
      const { configuration } = segmentationModule;
      const { deltaY } = evt;

      configuration.radius += deltaY > 0 ? 1 : -1;

      configuration.radius = Math.max(configuration.radius, 1);

      external.cornerstone.updateImage(this.element);
      evt.preventDefault(); //modify custom mouse scroll to not interefere with ctrl+wheel
    }
  }
<<<<<<< HEAD

=======
>>>>>>> a1394c6f
  /**
   * Event handler for MOUSE_DRAG event.
   *
   * @override
   * @abstract
   * @event
   * @param {Object} evt - The event.
   */
  mouseDragCallback(evt) {
    const { currentPoints } = evt.detail;

    this._lastImageCoords = currentPoints.image;
    if (evt.detail.buttons === 1 && evt.detail.shiftKey) {
      this._paint(evt);
    }
  }

  _handleToggle(isMultiImage, startIndex, endIndex, masksNumber) {
    // Toggle mode between 'stack' and 'slice' on Tab key press or other events

    this.configuration.multiImage = isMultiImage;
    if (isMultiImage === true) {
      this.configuration.startIndex =
<<<<<<< HEAD
        startIndex === null ? 0 : parseInt(startIndex, 10);
      this.configuration.endIndex =
        endIndex === null ? this.slicesNumber : parseInt(endIndex, 10);
=======
        startIndex === null ? 0 : Math.max(parseInt(startIndex, 10), 0);
      this.configuration.endIndex =
        endIndex === null
          ? this.slicesNumber
          : Math.min(parseInt(endIndex, 10) + 1, this.slicesNumber);
>>>>>>> a1394c6f
    } else {
      this.configuration.startIndex = null;
      this.configuration.endIndex = null;
    }

    this.configuration.masksNumber =
      (masksNumber === undefined) | null ? 10 : masksNumber;
  }

  /**
   * Paints the data to the labelmap.
   *@name _paint
   * @protected
   * @param  {ClickEvent} evt The data object associated with the event.
   * @returns {void}
   */
  async _paint(evt) {
    //TODO: ADD LABEL PICKER + BRUSH MANUAL PAINT WITH THAT LABEL

    const { configuration } = segmentationModule;
    const eventData = evt.detail;
    const element = eventData.element;
    this.element = element;
    const viewport = store.get(["viewports", this.element.id]);

    element.addEventListener("wheel", this._changeRadius.bind(this));

    const toolData = getToolState(element, "stack");
    const stackData = toolData.data[0];
    const image = eventData.image;
    if (image.imageId != this.imageId || viewport.seriesUID != this.seriesUID) {
      //||store.get(["viewports", this.element.id]).seriesUID!=this.seriesId
      this._resetData(viewport.seriesUID, stackData);
    }
    //this.seriesId=store.get(["viewports", this.element.id]).seriesUID;
    this.imageId = image.imageId;
    this.indexImage = stackData.imageIds.indexOf(this.imageId);

    this.slicesNumber = this.slicesNumber || stackData.imageIds.length;
    this.seriesUID = viewport.seriesUID;
    const { rows, columns } = image;
    this.width = this.height || image.height;
    this.height = this.width || image.width;
    const { x, y } = eventData.currentPoints.image;

    if (x < 0 || x > columns || y < 0 || y > rows) {
      return;
    }

    const radius = configuration.radius;
    const { labelmap2D, labelmap3D, shouldErase } = this.paintEventData;
    let shouldEraseManually =
      evt.detail.shiftKey === undefined
        ? evt.detail.event.shiftKey
        : evt.detail.shiftKey;
    let shouldActivateManualPainter =
      evt.detail.event === undefined ? undefined : evt.detail.event.altKey;

    let circleArray = getCircle(radius, rows, columns, x, y);
    this._handleToggle(
      DEFAULT_TOOLS["WSToggle"].configuration.multiImage,
      DEFAULT_TOOLS["WSToggle"].configuration.startIndex,
      DEFAULT_TOOLS["WSToggle"].configuration.endIndex,
      DEFAULT_TOOLS["WSToggle"].configuration.masksNumber
    );
    const isMultiImage = this.configuration.multiImage;

    if (
      (shouldErase === false || shouldErase === undefined) &&
      (shouldEraseManually === false || shouldEraseManually === undefined) &&
      (shouldActivateManualPainter === false ||
        shouldActivateManualPainter === undefined)
    ) {
      this.labelToErase = null;
      // threshold should be applied only if painting, not erasing
      if (this.dicomPixelData === null) {
        this.dicomPixelData = image.getPixelData();
      }

      const dicomPixelData = this.dicomPixelData;

      const { mean, stddev } = this._calculateStats(
        image,
        dicomPixelData,
        circleArray
      );

      this.minThreshold =
        this.minThreshold === null
          ? this.getMin(dicomPixelData)
          : this.minThreshold;
      this.maxThreshold =
        this.maxThreshold === null
          ? this.getMax(dicomPixelData)
          : this.maxThreshold;

      const meanNorm = this.mapToRange(
        mean,
        this.minThreshold,
        this.maxThreshold
      );
      const stdDevNorm = this.mapToRange(
        stddev,
        this.minThreshold,
        this.maxThreshold
      );

      let xFactor = 1.7;
      this.xFactor = xFactor;
      this.lowerThreshold = meanNorm - xFactor * stdDevNorm;
      this.upperThreshold = meanNorm + xFactor * stdDevNorm;

      if (isMultiImage === false) {
<<<<<<< HEAD
        console.log("isMultiImage === false");
=======
>>>>>>> a1394c6f
        this.maskArrayCurrentImage = new Array(this.width * this.height);
        this._applyWatershedSegmentation(
          this.width,
          this.height,
          dicomPixelData
        ).then(result => {
          this.maskArrayCurrentImage = result;
          labelmap2D.pixelData = this.maskArrayCurrentImage;
          external.cornerstone.updateImage(evt.detail.element);
        });
      } else if (isMultiImage === true) {
        this.maskArray = new Array(this.slicesNumber);
        this.pixelData = new Array(this.slicesNumber);
        //this.toggleUIVisibility(false, true);
        this._processImagesAsync(
          cornerstone.imageCache.cachedImages,
          this.indexImage,
          this.configuration.startIndex,
          this.configuration.endIndex,
          dicomPixelData
        ).then(() => {
<<<<<<< HEAD
=======
          console.log(this.maskArray);
>>>>>>> a1394c6f
          let pixelMask3D = this._drawBrushPixels(
            this.maskArray,
            labelmap3D.labelmaps2D
          );
          labelmap3D.labelmaps2D = pixelMask3D;
          external.cornerstone.updateImage(evt.detail.element);
        });
      }
      //this.toggleUIVisibility(true, false)
    } else if (shouldErase === true) {
      this.labelToErase = null;
      if (isMultiImage === false) {
        if (this.maskArrayCurrentImage != null) {
          this._labelToErase(
            circleArray,
            this.maskArrayCurrentImage,
            image,
            this.maskArrayCurrentImage
          );
          labelmap2D.pixelData = this.maskArrayCurrentImage;
          external.cornerstone.updateImage(evt.detail.element);
        }
      } else if (isMultiImage === true) {
        if (this.maskArrayCurrentImage != null && this.maskArray === null) {
          //this.maskArray=new Array(this.slicesNumber)
          //this.maskArray[this.indexImage]=this.maskArrayCurrentImage
          this._labelToErase(
            circleArray,
            this.maskArrayCurrentImage,
            image,
            this.maskArrayCurrentImage
          );
          labelmap2D.pixelData = this.maskArrayCurrentImage;
          external.cornerstone.updateImage(evt.detail.element);
        } else if (this.maskArray != null) {
          for (let i = 0; i < this.slicesNumber; i++) {
            //if(i!=this.indexImage)
            //{
            this._labelToErase(
              circleArray,
              this.maskArray[this.indexImage],
              image,
              this.maskArray[i]
            );
            //}
          }
          let pixelMask3D = this._drawBrushPixels(
            this.maskArray,
            labelmap3D.labelmaps2D
          );
          labelmap3D.labelmaps2D = pixelMask3D;
          external.cornerstone.updateImage(evt.detail.element);
        }
      }
    } else if (shouldEraseManually === true) {
      let inputEraserArray = isMultiImage
        ? this.maskArrayCurrentImage != null && this.maskArray === null
          ? this.maskArrayCurrentImage
          : this.maskArray[this.indexImage]
        : this.maskArrayCurrentImage;

      this._ManualEraser(circleArray, image, inputEraserArray);
      labelmap2D.pixelData = inputEraserArray;
      if (isMultiImage && this.maskArray != null) {
        let pixelMask3D = this._drawBrushPixels(
          this.maskArray,
          labelmap3D.labelmaps2D
        );
        labelmap3D.labelmaps2D = pixelMask3D;
      }
      external.cornerstone.updateImage(evt.detail.element);
    } else if (shouldActivateManualPainter === true) {
      this.click = this.click + 1;

      let currentArray = isMultiImage
        ? this.maskArrayCurrentImage != null && this.maskArray === null
          ? this.maskArrayCurrentImage
          : this.maskArray[this.indexImage]
        : this.maskArrayCurrentImage;

      if (this.click === 1) {
        this._labelPicker(circleArray, image, currentArray);
        console.log("color picked");
      } else if (this.click === 2) {
        this._ManualPainter(circleArray, image, currentArray);
        this.click = 0;
      }
      labelmap2D.pixelData = currentArray;
      if (isMultiImage && this.maskArray != null) {
        let pixelMask3D = this._drawBrushPixels(
          this.maskArray,
          labelmap3D.labelmaps2D
        );
        labelmap3D.labelmaps2D = pixelMask3D;
      }
      external.cornerstone.updateImage(evt.detail.element);
    }

    /*let pixelMask3D=this._drawBrushPixels(
    this.maskArray,
    labelmap2D.pixelData,
    labelmap3D.labelmaps2D
  );
  labelmap3D.labelmaps2D=pixelMask3D
  external.cornerstone.updateImage(evt.detail.element)*/
  }

  /**
   * resets data when imageId or seriesUID changes
   *@name _processImagesAsync
   * @protected
   * @param  {Image[]} cachedImages
   * @param  {string}ImageId
   * @param  {number}startIndex
   * @param  {number}endIndex
   * @param  {number[]}dicomPixelData //current image
   * @returns {Promise<number[]>[]}
   */
  async _processImagesAsync(
    cachedImages,
    ImageId,
    startIndex,
    endIndex,
    dicomPixelData
  ) {
    const promises = [];

    cachedImages.slice(startIndex, endIndex).forEach((item, index) => {
<<<<<<< HEAD
      if (item.image.imageId === ImageId) {
        this.pixelData[startIndex + index] = dicomPixelData;
      } else {
        this.pixelData[startIndex + index] =
          this.pixelData[startIndex + index] === undefined
            ? item.image.getPixelData()
            : this.pixelData[startIndex + index];
=======
      let trueindex = startIndex + index;
      if (item.image.imageId === ImageId) {
        this.pixelData[trueindex] = dicomPixelData;
      } else {
        this.pixelData[trueindex] =
          this.pixelData[trueindex] === undefined
            ? item.image.getPixelData()
            : this.pixelData[trueindex];
>>>>>>> a1394c6f
      }

      promises.push(
        this._applyWatershedSegmentation(
          this.width,
          this.height,
<<<<<<< HEAD
          this.pixelData[startIndex + index]
        ).then(result => {
          this.maskArray[startIndex + index] = result;
=======
          this.pixelData[trueindex]
        ).then(result => {
          this.maskArray[trueindex] = result;
>>>>>>> a1394c6f
        })
      );
    });

    await Promise.all(promises);
  }
  /**
   * resets data when imaegId or seriesUID changes
   *@name _resetData
   * @protected
   * @param  {string} seriesUID
   * @returns {void}
   */
  _resetData(seriesUID, stackData) {
    this.dicomPixelData = null;
    this.minThreshold = null;
    this.maxThreshold = null;
    this.segmentIndex = 1;
    this.pixelData = this.seriesUID != seriesUID ? null : this.pixelData;
    this.slicesNumber =
      this.seriesUID != seriesUID ? null : stackData.imageIds.length;
    this.maskArray = this.seriesUID != seriesUID ? null : this.maskArray;
    this.maskArrayCurrentImage = null;
  }
  /**
   * Activates a loader in progress when WS is advancing
   *@name _toggleUIVisibility
   * @protected
   * @param  {boolean} showBrush
   * @param  {boolean} showLoader
   * @returns {void}
   */
  _toggleUIVisibility(showBrush, showLoader) {
    this.configuration.drawHandlesOnHover = showBrush;
    document.getElementById("loading-bar-container").style.display = showLoader
      ? "block"
      : "none";
  }

  /**
   * eliminates the label that appear less than minappearance
   *@name _shiftAndZeroOut
   * @protected
   * @param  {Mat} array The marker array
   * @param  {Array} minAppearance The pixelDataArray obtained with dicomimage.getPixeldata()
   * @returns {void}
   */
  _shiftAndZeroOut(array, minAppearance) {
    const shiftMap = {};
    let shiftValue = 0;

    const shiftedArray = array.map((num, index) => {
      const count = (shiftMap[num] = (shiftMap[num] || 0) + 1);
      return count >= minAppearance ? shiftValue++ : -1;
    });

    return shiftedArray;
  }
  /**
   * Applies Watershed segmentation algorithm on pixel data using opencv.js
   * and evaluates the mask to apply to the original dicom image
   *@name _ WatershedSegmentation
   * @protected
   * @param  {Mat} src The png matrix associated with the original pixel array
   * @param  {Array} dicomPixelData The pixelDataArray obtained with dicomimage.getPixeldata()
   * @returns {void}
   */
  _applyWatershedSegmentation(width, height, dicomPixelData) {
    return new Promise((resolve, reject) => {
      try {
        // Assuming 8-bit unsigned integer pixel values
        // Create a new array for PNG pixel data with 4 channels: RGB
        const pngPixelData = new Uint8Array(width * height * 4);

        for (let i = 0; i < dicomPixelData.length; i++) {
          // Assuming each integer represents a grayscale value
          pngPixelData[i * 4] = this.mapToRange(
            dicomPixelData[i],
            this.minThreshold,
            this.maxThreshold
          ); // Red channel
          pngPixelData[i * 4 + 1] = pngPixelData[i * 4]; // Green channel
          pngPixelData[i * 4 + 2] = pngPixelData[i * 4]; // Blue channel
          pngPixelData[i * 4 + 3] = 255; // Alpha channel (fully opaque)
        }

        // Create an OpenCV Mat object from the PNG pixel data
        let src = new cv.Mat(height, width, cv.CV_8UC4); // 3 channels: RGB
        src.data.set(pngPixelData);

        let gray = new cv.Mat();
        // Detect contours on the original DICOM image
        //let contours = new cv.MatVector();
        cv.cvtColor(src, gray, cv.COLOR_RGBA2GRAY, 0);

        /* Assuming your OpenCV.js version uses these constants
    let hierarchy = new cv.Mat();  
    cv.findContours(gray, contours, hierarchy, cv.RETR_CCOMP, cv.CHAIN_APPROX_SIMPLE);
    // Create an array of contours 
    let contourArray = new Array(gray.rows * gray.cols).fill(0);

    for (let i = 0; i < contours.size(); i++) {
      let currentContour = contours.get(i);
  
      // Loop through the matrix to extract coordinates and values
      for (let row = 0; row < currentContour.rows; row++) {
          for (let col = 0; col < currentContour.cols; col++) {
              // Get the pixel value at (row, col) in the current Mat
              // Check if the pixel is on the contour
            let isOnContour = cv.pointPolygonTest(currentContour, { x: col, y: row }, true) === 0;
          
            // Set the corresponding value in contourArray
            contourArray[row * gray.cols + col] = isOnContour ? 1 : 0;
          }
      }
  
      // Release the current Mat object
      currentContour.delete();
  }
    
    // clean up
    contours.delete();
    hierarchy.delete();*/

        let opening = new cv.Mat();
        let Bg = new cv.Mat();
        let Fg = new cv.Mat();
        let distTrans = new cv.Mat();
        let unknown = new cv.Mat();
        let markers = new cv.Mat();
        //gray and threshold image

        cv.GaussianBlur(gray, gray, new cv.Size(5, 5), 0, 0, cv.BORDER_DEFAULT);
        let lowerBinary = new cv.Mat();
        let upperBinary = new cv.Mat();

        cv.threshold(
          gray,
          lowerBinary,
          this.lowerThreshold,
          255,
          cv.THRESH_BINARY
        );
        cv.threshold(
          gray,
          upperBinary,
          this.upperThreshold,
          255,
          cv.THRESH_BINARY_INV
        );

        // Combine the binary masks using bitwise_and
        cv.bitwise_and(lowerBinary, upperBinary, gray);

        // get background
        let M = cv.Mat.ones(3, 3, cv.CV_8U);
        cv.erode(gray, gray, M);
        cv.dilate(gray, opening, M);
        cv.dilate(opening, Bg, M, new cv.Point(-1, -1), 1);
        // distance transform
        cv.distanceTransform(opening, distTrans, cv.DIST_L2, 5);
        cv.normalize(distTrans, distTrans, 1, 0, cv.NORM_INF);
        // get foreground
        cv.threshold(distTrans, Fg, 0, 255, cv.THRESH_BINARY);
        Fg.convertTo(Fg, cv.CV_8U, 1, 0);
        cv.subtract(Bg, Fg, unknown);
        // get connected components markers
        cv.connectedComponents(Fg, markers);

        let markersArray = new Array(markers.rows * markers.cols);
        for (let i = 0; i < markers.rows; i++) {
          for (let j = 0; j < markers.cols; j++) {
            const markerValue = markers.ucharPtr(i, j)[0] + 1;
            markers.intPtr(i, j)[0] =
              unknown.ucharPtr(i, j)[0] === 255 ? 0 : markerValue;
            markersArray[markers.cols * i + j - 1] = markers.intPtr(i, j)[0];
          }
        }

        cv.cvtColor(src, src, cv.COLOR_RGBA2RGB, 0);
        cv.watershed(src, markers);
        //this._postProcess(markers)

        this._shiftAndZeroOut(markersArray, 100);

        let label = 1;
        const rows = markers.rows;
        const cols = markers.cols;
        const lastRowIndex = rows - 1;
        const lastColIndex = cols - 1;
<<<<<<< HEAD

        console.time();

        function processIteration(i, j, configuration) {
          const markersArrayIndex = i * markers.cols + j;
          const markerValue = markers.intPtr(i, j)[0];

          if (markerValue === -1) {
            // Border pixel
            markersArray[markersArrayIndex] =
              i === 0 || j === 0 || i === lastRowIndex || j === lastColIndex
                ? 0
                : label;
          } else if (markerValue >= 1) {
            // Inside pixel (non-zero marker values)
            label =
              markerValue > configuration.masksNumber
                ? configuration.masksNumber
                : markerValue;
            markersArray[markersArrayIndex] = label;
          } else {
            // Background pixel (marker value == 0)
            markersArray[markersArrayIndex] = 0;
          }

          if (j + 1 < cols) {
            let nextCol = j + 1;
            setTimeout(() => {
              processIteration(i, nextCol, configuration);
            }, 0);
          } else if (i + 1 < rows) {
            console.timeLog();
            let nextRow = i + 1;
            console.log("next row", nextRow);
            setTimeout(() => {
              processIteration(nextRow, 0, configuration);
            }, 0);
          } else {
            // delete unused Mat elements
            src.delete();
            gray.delete();
            opening.delete();
            Bg.delete();
            Fg.delete();
            distTrans.delete();
            unknown.delete();
            markers.delete();
            M.delete();
            // mask array to mask a DICOM image
            console.timeEnd();
            resolve(markersArray);
          }
        }

        processIteration(0, 0, this.configuration);

        /* Previous code with a for cycle

=======
>>>>>>> a1394c6f
        for (let i = 0; i < rows; i++) {
          for (let j = 0; j < cols; j++) {
            const markersArrayIndex = i * markers.cols + j;
            const markerValue = markers.intPtr(i, j)[0];

            if (markerValue === -1) {
              // Border pixel
              markersArray[markersArrayIndex] =
                i === 0 || j === 0 || i === lastRowIndex || j === lastColIndex
                  ? 0
                  : label;
            } else if (markerValue >= 1) {
              // Inside pixel (non-zero marker values)
              label =
                markerValue > this.configuration.masksNumber
                  ? this.configuration.masksNumber
                  : markerValue;
              markersArray[markersArrayIndex] = label;
            } else {
              // Background pixel (marker value == 0)
              markersArray[markersArrayIndex] = 0;
            }
<<<<<<< HEAD
            //     if(contourArray[markersArrayIndex]===1)
            // {
            //   console.log("contour")
            //   markersArray[markersArrayIndex] = 1;
            // }
=======
            /*if(contourArray[markersArrayIndex]===1)
        {
          console.log("contour")
          markersArray[markersArrayIndex] = 1;
        }*/
>>>>>>> a1394c6f
          }
        }

        //this._processAsync(10, markers, markersArray, label);

        // delete unused Mat elements
        src.delete();
        gray.delete();
        opening.delete();
        Bg.delete();
        Fg.delete();
        distTrans.delete();
        unknown.delete();
        markers.delete();
        M.delete();
        // mask array to mask a DICOM image
        resolve(markersArray);
<<<<<<< HEAD
        */
=======
>>>>>>> a1394c6f
      } catch (error) {
        reject(error);
      }
    });
  }

  /**
   *
   *@name _processChunk
   * @protected
   * @param  {number} i
   * @param  {number} j
   * @param  {number} markers//the markers,found and processed after WS
   * @param  {Array} markersArray //the array of markers processed
   * @param  {number} label //the label of the initial feature 1
   * @param  {number}lastRowIndex //rows-1
   * @param  {number}lastColIndex //cols-1
   *
   *
   *
   * @returns {void}
   */
  _processChunk(
    i,
    j,
    markers,
    markersArray,
    label,
    lastRowIndex,
    lastColIndex
  ) {
    const markersArrayIndex = i * markers.cols + j;
    const markerValue = markers.intPtr(i, j)[0];

    if (markerValue === -1) {
      // Border pixel
      markersArray[markersArrayIndex] =
        i === 0 || j === 0 || i === lastRowIndex || j === lastColIndex
          ? 0
          : label;
    } else if (markerValue >= 1) {
      // Inside pixel (non-zero marker values)
      label = markerValue > 10 ? 10 : markerValue;
      markersArray[markersArrayIndex] = label;
    } else {
      // Background pixel (marker value == 0)
      markersArray[markersArrayIndex] = 0;
    }
  }
  /**
   *
   *@name _processRowsAsync
   * @protected
   * @param  {number} startRow //the markers rows found and processed after WS
   * @param  {number} endRow //the markers rows found and processed after WS
   * @param  {number} markers//the markers,found and processed after WS
   * @param  {Array} markersArray //the array of markers processed
   * @param  {number} label //the label of the initial feature 1
   * @param  {number}lastRowIndex //rows-1
   * @param  {number}lastColIndex //cols-1
   *
   * @returns {void}
   */
  _processRowsAsync(
    startRow,
    endRow,
    markers,
    markersArray,
    label,
    lastRowIndex,
    lastColIndex
  ) {
    for (let i = startRow; i < endRow; i++) {
      for (let j = 0; j < markers.cols; j++) {
        this._processChunk(
          i,
          j,
          markers,
          markersArray,
          label,
          lastRowIndex,
          lastColIndex
        );
      }
    }
  }

  /**
   *
   *@name _processAsync
   * @protected
   * @param  {Array} rowsPerChunk //deafult rows to be processed per chunk (10)
   * @param  {number} markers//the markers,found and processed after WS
   * @param  {Array} markersArray //the array of markers processed
   * @param  {number} label //the label of the initial feature 1
   *
   * @returns {void}
   */
  _processAsync(rowsPerChunk, markers, markersArray, label) {
    let currentRow = 0;
    const rows = markers.rows;
    const cols = markers.cols;
    const lastRowIndex = rows - 1;
    const lastColIndex = cols - 1;
    const processChunkAsync = () => {
      const endRow = Math.min(currentRow + rowsPerChunk, markers.rows);
      this._processRowsAsync(
        currentRow,
        endRow,
        markers,
        markersArray,
        label,
        lastRowIndex,
        lastColIndex
      );
      currentRow = endRow;

      if (currentRow < markers.rows) {
        // Schedule the next chunk
        setTimeout(processChunkAsync, 0);
      } else {
        // All rows processed, resolve or do any further processing
        resolve(markersArray);
      }
    };

    processChunkAsync();
  }

  /**
   * Post processes the markers after WS //TODO check errors in drawContours
   *@name _postProcess
   * @protected
   * @param  {cv.Mat} markers //The mask array retrieved from WS algorithm
   * @returns {cv.Mat}
   */
  _postProcess(markers) {
    console.log("Code is executing!");
    try {
      console.log("Code is trying!");
      // Apply morphological operations to fill gaps and smooth boundaries
      let kernel = cv.Mat.ones(5, 5, cv.CV_8U);
      markers.convertTo(markers, cv.CV_8U);
      console.log("Code is still trying!");
      cv.morphologyEx(
        markers,
        markers,
        cv.MORPH_CLOSE,
        kernel,
        new cv.Point(-1, -1),
        1
      );

      // Find contours in the markers
      let contours = new cv.MatVector();
      let hierarchy = new cv.Mat();
      cv.findContours(
        markers,
        contours,
        hierarchy,
        cv.RETR_CCOMP,
        cv.CHAIN_APPROX_SIMPLE
      );

      // Filter contours based on area (adjust the threshold as needed)
      let minContourArea = 100;
      let filteredContours = [];
      for (let i = 0; i < contours.size(); i++) {
        let contour = contours.get(i);
        let area = cv.contourArea(contour);

        // Log the area of each contour

        if (area > minContourArea) {
          filteredContours.push(contour);
        }
      }
      let matVector = new cv.MatVector();
      for (let i = 0; i < filteredContours.length; i++) {
        matVector.push_back(filteredContours[i]);
      }
      // Create a new mask for the filtered contours
      let postProcessedMarkers = cv.Mat.zeros(
        markers.rows,
        markers.cols,
        cv.CV_8U
      );

      cv.drawContours(
        postProcessedMarkers,
        matVector,
        -1,
        new cv.Scalar(255),
        cv.FILLED
      );

      // Release Mats to free memory
      kernel.delete();
      contours.delete();
      hierarchy.delete();

      return postProcessedMarkers;
    } catch (error) {
      console.error("Error in postProcess:", error);
      throw error; // Rethrow the error to propagate it further if needed
    }
  }
  /**
   * Draws the WS mask on the original imae
   *@name _drawBrushPixels
   * @protected
   * @param  {Array} masks //The mask array retrieved from WS algorithm
   * @param  {Array} pixelData //the original dicom image array
   * @param  {Array} segmentIndex //the index of the mask, in order to identify different features and change color (from 1 to n)
   *
   * @returns {void}
   */
  _drawBrushPixels(masks, pixelData3D) {
    pixelData3D = masks.map(pixelData => {
      const segmentsOnLabelmap = [
        ...new Set(pixelData.filter(Number.isInteger))
      ].sort((a, b) => a - b);
      return { pixelData, segmentsOnLabelmap };
    });

    return pixelData3D;
  }

  /**
   * Allows to erase selected label parts (evaluating the label that appears the most in the selected area) when using cntrl+click
   *@name _labelToErase
   * @protected
   * @param  {Array} circleArray //The selected circle coordinates Array
   * @param  {Array} maskArray //the mask array of the last WS segmentation
   * @param  {Image} image //the dicom image
   *
   * @returns {void}
   */
  _labelToErase(circleArray, selectedSlice, image, slicei) {
    if (this.labelToErase == null) {
      let counts = new Array(this.configuration.masksNumber).fill(0);
      circleArray.forEach(([x, y]) => {
        const label = selectedSlice[y * image.rows + x];
        counts[label] = counts[label] + 1;
      });

      let max = this.getMax(counts);
      this.labelToErase = counts.findIndex(count => count === max);
      /*for(let i=0;i<selectedSlice.length;i++)
  {
    selectedSlice[i]=selectedSlice[i]===this.labelToErase ? 0:selectedSlice[i];
  }*/
    }

    for (let i = 0; i < slicei.length; i++) {
      slicei[i] = slicei[i] === this.labelToErase ? 0 : slicei[i];
    }
  }
  /**
   * Allows to erase selected label parts when using shift+click (allows to drag)
   *@name _ManualEraser
   * @protected
   * @param  {Array} circleArray //The selected circle coordinates Array
   * @param  {Image} image //the dicom image
   *
   * @returns {void}
   */

  _ManualEraser(circleArray, image, array) {
    circleArray.forEach(([x, y]) => {
      array[y * image.rows + x] = 0;
    });
  }
  /**
   * Allows to pick a selected label parts when using alt+click for the first time
   *@name _labelPicker
   * @protected
   * @param  {Array} circleArray //The selected circle coordinates Array
   * @param  {Image} image //the dicom image
   *
   * @returns {void}
   */

  _labelPicker(circleArray, image, currentArray) {
    let counts = new Array(this.configuration.masksNumber + 1).fill(0);
    circleArray.forEach(([x, y]) => {
      const label = currentArray[y * image.rows + x];
      counts[label] = counts[label] + 1;
    });

    let max = this.getMax(counts);
    this.pickedLabel = counts.findIndex(count => count === max);
  }
  /**
   * Allows to associate the previously picked label on the selected label area when using alt+click for the second time
   *@name _ManualPainter
   * @protected
   * @param  {Array} circleArray //The selected circle coordinates Array
   * @param  {Image} image //the dicom image
   *
   * @returns {void}
   */
  _ManualPainter(circleArray, image, array) {
    let counts = new Array(this.configuration.masksNumber + 1).fill(0);
    circleArray.forEach(([x, y]) => {
      const label = array[y * image.rows + x];
      counts[label] = counts[label] + 1;
    });

    let max = this.getMax(counts);
    this.labelToChange = counts.findIndex(count => count === max);

    for (let i = 0; i < array.length; i++) {
      if (array[i] === this.labelToChange) {
        array[i] = this.pickedLabel;
      }
    }
  }
  /**
   * Allows to calculate stats such as mean and stddev of the selected circle area
   *@name  _calculateStats
   * @protected
   * @param  {Image} image //the dicom image
   * @param  {Array} imagePixelData
   * @param  {Array} circleArray //The selected circle coordinates Array
   *
   * @returns {void}
   */
  _calculateStats(image, imagePixelData, circleArray) {
    let sum = 0;
    let sumSquaredDiff = 0;

    circleArray.forEach(([x, y]) => {
      const value = imagePixelData[y * image.rows + x];

      sum += value;
      sumSquaredDiff += value * value;
    });

    const count = circleArray.length;

    const mean = sum / count;
    const variance = sumSquaredDiff / count - mean * mean;
    const stddev = Math.sqrt(variance);
    return { mean, stddev };
  }
  /**
   * Allows to map a value to range 0,255 (8bit, png)
   *@name  mapToRange
   * @protected
   * @param  {number} value //the greyscale value to convert
   * @param  {number} inMin//The min gs value in the image
   * @param  {number} inMax //The max gs value in the image
   *
   * @returns {void}
   */
  mapToRange(value, inMin, inMax) {
    return ((value - inMin) / (inMax - inMin)) * 255;
  }
  getMax(arr) {
    let len = arr.length;
    let max = -Infinity;

    while (len--) {
      max = arr[len] > max ? arr[len] : max;
    }
    return max;
  }
  getMin(arr) {
    let len = arr.length;
    let min = +Infinity;

    while (len--) {
      min = arr[len] < min ? arr[len] : min;
    }
    return min;
  }
}

//eventually TODO:

//1)TEST CONNECTED COMPONENTS

/*function connectLabels(slice1, slice2) {
  // Assuming slice1 and slice2 are 2D arrays representing labels in each slice
  // Iterate through connected components in slice1
  for each component in getConnectedComponents(slice1) {
    // Find corresponding components in slice2 based on connectivity criteria
    let correspondingComponents = findCorrespondingComponents(component, slice1, slice2);

    // Assign the same label to corresponding components in slice2
    for each correspondingComponent in correspondingComponents {
      slice2[correspondingComponent.x][correspondingComponent.y] = component.label;
    }
  }
}

function findCorrespondingComponents(component, slice1, slice2) {
  // Implement logic to find components in slice2 that correspond to the given component in slice1
  // Use criteria such as proximity, size, shape, etc.
  // Return a list of corresponding components in slice2
}

// Iterate through slices and perform label propagation
for (let i = 1; i < numberOfSlices; i++) {
  connectLabels(slices[i - 1], slices[i]);
}*/

//2) TEST FUZZY C-MEAN CLUSTERING

/*
https://www.semanticscholar.org/paper/MEDICAL-IMAGE-SEGMENTATION-USING-FUZZY-C-MEANS-AND-Christ-Parvathi/319e203d1994319ba7979a65ded8bb1d55a9c889 
https://docs.opencv.org/3.4/d1/d5c/tutorial_py_kmeans_opencv.html

*/

/*
    let imgInput, imgGray, imgFuzzyOutput;

    function onOpenCvReady() {
      loadImage();
    }

    function loadImage() {
      const fileInput = document.getElementById('fileInput');
      const canvasInput = document.getElementById('canvasInput');
      const ctxInput = canvasInput.getContext('2d');

      const img = new Image();
      img.src = URL.createObjectURL(fileInput.files[0]);
      img.onload = function() {
        canvasInput.width = img.width;
        canvasInput.height = img.height;
        ctxInput.drawImage(img, 0, 0);
        performFuzzyCMeans();
      };
    }

    function performFuzzyCMeans() {
      const canvasInput = document.getElementById('canvasInput');
      const ctxInput = canvasInput.getContext('2d');

      const src = cv.imread(canvasInput);

      // Convert to grayscale
      const gray = new cv.Mat();
      cv.cvtColor(src, gray, cv.COLOR_RGBA2GRAY);

      // Convert to float32
      const data = new cv.Mat();
      gray.convertTo(data, cv.CV_32F);

      // Reshape to a single column
      data = data.reshape(1, gray.rows * gray.cols);

      // Set the number of clusters (adjust as needed)
      const k = 3;

      // Term criteria for the algorithm
      const termCriteria = new cv.TermCriteria(cv.TERM_CRITERIA_EPS + cv.TERM_CRITERIA_MAX_ITER, 100, 0.2);

      // Apply Fuzzy C-means clustering
      const labels = new cv.Mat();
      const centers = new cv.Mat();
      cv.kmeans(data, k, labels, termCriteria, 1, cv.KMEANS_RANDOM_CENTERS, centers);

      // Reshape the labels to the original image size
      labels = labels.reshape(1, gray.rows);

      // Create a color map for visualization
      const colormap = new cv.Mat();
      cv.applyColorMap(labels, colormap, cv.COLORMAP_JET);

      // Display the result
      const canvasOutput = document.getElementById('canvasOutput');
      const ctxOutput = canvasOutput.getContext('2d');
      cv.imshow(canvasOutput, colormap);

      // Clean up
      src.delete();
      gray.delete();
      data.delete();
      termCriteria.delete();
      labels.delete();
      centers.delete();
      colormap.delete();
    }
*/

//3)POST-PROCESSING: Merge labels that appear only a few times, connect labels
/* function shiftAndZeroOut(array, minAppearance) {
  // Count the occurrences of each integer
  const countMap = array.reduce((acc, num) => {
    acc[num] = (acc[num] || 0) + 1;
    return acc;
  }, {});

  // Create a mapping for shifting
  const shiftMap = {};
  let shiftValue = 0;
  
  for (const num in countMap) {
    if (countMap[num] >= minAppearance) {
      shiftMap[num] = shiftValue++;
    } else {
      shiftMap[num] = -1; // Mark for zeroing out
    }
  }

  // Update the array with shifted values and zeros
  const shiftedArray = array.map(num => (shiftMap[num] !== undefined) ? shiftMap[num] : num);

  return shiftedArray;
}
*/

//4)CREARE LABELS ad hoc per segmentare più di 10 features

//5)BG REMOVAL (tornare a versioni precedenti (solo label 1 )
/* if (
            i === 0 ||
            j === 0 ||
            i === markers.rows - 1 ||
            j === markers.cols - 1
          ) {
            mask_array.push(0);
          }
          else {
            mask_array.push(1);
          }


        } else if (markers.intPtr(i, j)[0] > 1) {
          // Inside pixel (non-zero marker values)
          mask_array.push(1);*/

//+TRY SPEEDING UP THE CODE WITH WEBWORKERS
//+CLEAN THE CODE<|MERGE_RESOLUTION|>--- conflicted
+++ resolved
@@ -8,10 +8,6 @@
 import cornerstoneTools from "cornerstone-tools";
 import cornerstone from "cornerstone-core";
 import { each, extend } from "lodash";
-<<<<<<< HEAD
-
-=======
->>>>>>> a1394c6f
 const external = cornerstoneTools.external;
 const BaseBrushTool = cornerstoneTools.importInternal("base/BaseBrushTool");
 const segmentationUtils = cornerstoneTools.importInternal(
@@ -67,11 +63,7 @@
     //this.touchDragCallback = this._paint.bind(this);
     this._handleMouseMove = this._handleMouseMove.bind(this);
     document.addEventListener("mousemove", this._handleMouseMove);
-<<<<<<< HEAD
-    larvitar.setSegmentationConfig({
-=======
     setSegmentationConfig({
->>>>>>> a1394c6f
       segmentsPerLabelmap: this.configuration.masksNumber
     });
     //const { configuration } = segmentationModule;
@@ -121,10 +113,7 @@
       evt.preventDefault(); //modify custom mouse scroll to not interefere with ctrl+wheel
     }
   }
-<<<<<<< HEAD
-
-=======
->>>>>>> a1394c6f
+
   /**
    * Event handler for MOUSE_DRAG event.
    *
@@ -148,17 +137,11 @@
     this.configuration.multiImage = isMultiImage;
     if (isMultiImage === true) {
       this.configuration.startIndex =
-<<<<<<< HEAD
-        startIndex === null ? 0 : parseInt(startIndex, 10);
-      this.configuration.endIndex =
-        endIndex === null ? this.slicesNumber : parseInt(endIndex, 10);
-=======
         startIndex === null ? 0 : Math.max(parseInt(startIndex, 10), 0);
       this.configuration.endIndex =
         endIndex === null
           ? this.slicesNumber
           : Math.min(parseInt(endIndex, 10) + 1, this.slicesNumber);
->>>>>>> a1394c6f
     } else {
       this.configuration.startIndex = null;
       this.configuration.endIndex = null;
@@ -272,10 +255,7 @@
       this.upperThreshold = meanNorm + xFactor * stdDevNorm;
 
       if (isMultiImage === false) {
-<<<<<<< HEAD
-        console.log("isMultiImage === false");
-=======
->>>>>>> a1394c6f
+
         this.maskArrayCurrentImage = new Array(this.width * this.height);
         this._applyWatershedSegmentation(
           this.width,
@@ -297,10 +277,7 @@
           this.configuration.endIndex,
           dicomPixelData
         ).then(() => {
-<<<<<<< HEAD
-=======
-          console.log(this.maskArray);
->>>>>>> a1394c6f
+
           let pixelMask3D = this._drawBrushPixels(
             this.maskArray,
             labelmap3D.labelmaps2D
@@ -429,15 +406,8 @@
     const promises = [];
 
     cachedImages.slice(startIndex, endIndex).forEach((item, index) => {
-<<<<<<< HEAD
-      if (item.image.imageId === ImageId) {
-        this.pixelData[startIndex + index] = dicomPixelData;
-      } else {
-        this.pixelData[startIndex + index] =
-          this.pixelData[startIndex + index] === undefined
-            ? item.image.getPixelData()
-            : this.pixelData[startIndex + index];
-=======
+
+
       let trueindex = startIndex + index;
       if (item.image.imageId === ImageId) {
         this.pixelData[trueindex] = dicomPixelData;
@@ -446,22 +416,16 @@
           this.pixelData[trueindex] === undefined
             ? item.image.getPixelData()
             : this.pixelData[trueindex];
->>>>>>> a1394c6f
       }
 
       promises.push(
         this._applyWatershedSegmentation(
           this.width,
           this.height,
-<<<<<<< HEAD
-          this.pixelData[startIndex + index]
-        ).then(result => {
-          this.maskArray[startIndex + index] = result;
-=======
+
           this.pixelData[trueindex]
         ).then(result => {
           this.maskArray[trueindex] = result;
->>>>>>> a1394c6f
         })
       );
     });
@@ -652,7 +616,6 @@
         const cols = markers.cols;
         const lastRowIndex = rows - 1;
         const lastColIndex = cols - 1;
-<<<<<<< HEAD
 
         console.time();
 
@@ -711,8 +674,7 @@
 
         /* Previous code with a for cycle
 
-=======
->>>>>>> a1394c6f
+
         for (let i = 0; i < rows; i++) {
           for (let j = 0; j < cols; j++) {
             const markersArrayIndex = i * markers.cols + j;
@@ -735,19 +697,13 @@
               // Background pixel (marker value == 0)
               markersArray[markersArrayIndex] = 0;
             }
-<<<<<<< HEAD
+
             //     if(contourArray[markersArrayIndex]===1)
             // {
             //   console.log("contour")
             //   markersArray[markersArrayIndex] = 1;
             // }
-=======
-            /*if(contourArray[markersArrayIndex]===1)
-        {
-          console.log("contour")
-          markersArray[markersArrayIndex] = 1;
-        }*/
->>>>>>> a1394c6f
+
           }
         }
 
@@ -765,10 +721,8 @@
         M.delete();
         // mask array to mask a DICOM image
         resolve(markersArray);
-<<<<<<< HEAD
         */
-=======
->>>>>>> a1394c6f
+
       } catch (error) {
         reject(error);
       }
