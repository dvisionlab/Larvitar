/** @module tools/custom/customMouseWheelScrollTool
 *  @desc This file provides functionalities for
 *        custom DICOM Loader
 */

// external libraries
import { Image } from "cornerstone-core";
import cornerstoneTools from "cornerstone-tools";
import { default as cornerstoneDICOMImageLoader } from "cornerstone-wado-image-loader";
const BaseTool = cornerstoneTools.importInternal("base/BaseTool");
const getToolState = cornerstoneTools.getToolState;

// internal libraries
import store, { set as setStore } from "../../imageStore";
import { DEFAULT_TOOLS } from "../default";
import { StoreViewport } from "../../types";
import scrollToIndex from "./utils/customMouseWheelUtils";
import { getLarvitarImageTracker } from "../../loaders/commonLoader";
import { getLarvitarManager } from "../../loaders/commonLoader";
import { LarvitarManager, Series } from "../../types";

// global variables
type StackData = {
  currentImageIdIndex: number;
  imageIds: string[];
  pending: any[];
};

type ToolEventDetail = {
  element: HTMLElement;
  image: Image;
  direction: number;
  detail: {
    shiftKey: boolean;
    altKey: boolean;
    ctrlKey: boolean;
  };
};

/*
 * @class CustomMouseWheelScrollTool
 * @extends BaseTool
 * @memberof Tools
 *
 * @classdesc Tool for scrolling through images using the mouse wheel
 * @private
 */
export default class CustomMouseWheelScrollTool extends BaseTool {
  currentMode: string;
  framesNumber: number;
  slicesnumber: number;
  is4D: boolean;
  isMultiframe: boolean;
  nextIndex: number | null;
  /*
   * @constructs CustomMouseWheelScrollTool
   * @param {object} props - Any properties passed to the component
   */
  constructor(props = {}) {
    const defaultProps = {
      name: "CustomMouseWheelScroll",
      supportedInteractionTypes: ["MouseWheel"], //"Key"
      configuration: {
        loop: false,
        allowSkipping: true,
        invert: false,
        fixedFrame: 1,
        fixedSlice: 0,
        currentMode: "stack", // 'stack' or 'slice'
        framesNumber: 1,
      },
    };

    super(props, defaultProps);
    this.nextIndex = null;
    this.currentMode = "stack";
    this.framesNumber = this.configuration.framesNumber;
    this.slicesnumber = 0;
    this.is4D = false;
    this.isMultiframe = false;
    this.animation = false;
    this.animationId = null;
  }

  /*
   * @verify4D
   * @desc Verify if the image is 4D or not
   */
  verify4D() {
    const viewport: StoreViewport = store.get(["viewports", this.element.id]);

    // check is4D and multiframe
    this.is4D = viewport.isTimeserie;
    this.isMultiframe = viewport.isMultiframe;

    // extract frames number
    if (this.is4D === true) {
      this.configuration.framesNumber = viewport.numberOfTemporalPositions;
    } else if (this.isMultiframe === true) {
      this.configuration.framesNumber = viewport.numberOfFrames;
      this.currentMode = "slice";
      this.configuration.currentMode = "slice";
    } else {
      this.configuration.framesNumber = 1;
    }
    this.framesNumber = this.configuration.framesNumber;
  }

  handleToggle(newcurrentMode: string) {
    // Toggle mode between 'stack' and 'slice' on Tab key press or other events
    this.verify4D();
    if (this.is4D === false) {
      this.currentMode = this.isMultiframe ? "slice" : "stack";
      this.configuration.currentMode = this.isMultiframe ? "slice" : "stack";
    } else if (this.is4D === true) {
      if (this.currentMode != newcurrentMode) {
        this.toggleScrollMode(this.element);
      }
    }
  }

  /*
   * @method toggleScrollMode
   * @param {element} HTMLElement
   * @desc Handle the toggle between 'stack' and 'slice' modes
   * we enter in this function only if this.is4d===true so this.framesNumber!=0
   */

  toggleScrollMode(element: HTMLElement) {
    if (!element) {
      console.error("Element is undefined");
      return;
    }
    const toolData = getToolState(element, "stack");
    if (!toolData || !toolData.data || !toolData.data.length) {
      console.error("No Tool Data");
      return;
    }
    const stackData = toolData.data[0];
    const currentIndex = stackData.currentImageIdIndex;
    this.currentIndex = currentIndex;
    switch (this.currentMode) {
      case "stack":
        // Switching from 'stack' to 'slice'
        this.configuration.fixedSlice = Math.floor(
          (currentIndex + 1) / this.framesNumber
        ); // slice = 0,1,2,3 and so on
        this.configuration.currentMode = "slice";
        this.currentMode = "slice";
        break;
      case "slice":
        // Switching from 'slice' to 'stack'
        this.configuration.fixedFrame =
          currentIndex + 1 - this.configuration.fixedSlice * this.framesNumber; // frame is related to the current slice
        this.configuration.currentMode = "stack";
        this.currentMode = "stack";
        break;
      default:
        break;
    }
  }

  mouseWheelCallback(evt?: CustomEvent<ToolEventDetail>) {
    if (
      evt!.detail.detail.ctrlKey != true &&
      evt!.detail.detail.altKey != true &&
      evt!.detail.detail.shiftKey != true
    ) {
      const { direction: invert, element } = evt!.detail;

      this.handleToggle(
        DEFAULT_TOOLS["CustomMouseWheelScroll"].currentMode as string
      );
      // configure scroll direction
      const direction =
        invert *
        (this.configuration.currentMode === "stack"
          ? this.configuration.framesNumber
          : 1);

<<<<<<< HEAD
      const toolData = getToolState(element, "stack");
      if (!toolData || !toolData.data || !toolData.data.length) {
        return;
      }
      const stackData = toolData.data[0];

      if (this.configuration.currentMode === "stack") {
        // Handle 'stack' mode

        // Calculate validIndex for 'stack' mode (no looping) between 0 and (N-1)*framesnumber where N=numberofslices=numberofimageids/numberofframes
        let lastIndex = store.get(["viewports", element.id, "sliceId"]);
        let nextIndex = lastIndex + direction;

        if (lastIndex === -1) {
          nextIndex = 0 + direction;
          lastIndex = 0;
        }
        this.slicesnumber =
          Math.ceil(stackData.imageIds.length / this.framesNumber) - 1;
        // Ensure nextIndex is between 0 and upperBound
        const validIndex =
          nextIndex >= 0 &&
          nextIndex < stackData.imageIds.length &&
          this.slicesnumber > 0
            ? nextIndex
            : lastIndex;
        // Scroll to the calculated index
        scrollToIndex(element, validIndex);
      } else {
        // Handle 'slice' mode
        let lastIndex =
          this.isMultiframe === true || this.is4D === true
            ? store.get(["viewports", element.id, "sliceId"])
            : stackData.currentImageIdIndex;

        this.slicesnumber =
          Math.ceil(stackData.imageIds.length / this.framesNumber) - 1;
=======
    const toolData = getToolState(element, "stack");
    if (!toolData || !toolData.data || !toolData.data.length) {
      return;
    }
    const stackData = toolData.data[0];
    const isDSAEnabled: boolean = store.get([
      "viewports",
      element.id,
      "isDSAEnabled"
    ]);
    let imageIds: string[];
    if (isDSAEnabled) {
      const originalImageIdSample: string = toolData.data[0].imageIds[0];
      const parsedImageId: { scheme: string; url: string } =
        cornerstoneDICOMImageLoader.wadouri.parseImageId(originalImageIdSample);

      const rootImageId = parsedImageId.scheme + ":" + parsedImageId.url;
      const imageTracker = getLarvitarImageTracker();
      const seriesId: string = imageTracker[rootImageId];
      const manager = getLarvitarManager() as LarvitarManager;

      const multiFrameSerie = manager![seriesId] as Series;

      imageIds = multiFrameSerie.dsa!.imageIds;
    } else {
      imageIds = stackData.imageIds;
    }
    if (this.configuration.currentMode === "stack") {
      // Handle 'stack' mode

      // Calculate validIndex for 'stack' mode (no looping) between 0 and (N-1)*framesnumber where N=numberofslices=numberofimageids/numberofframes
      let lastIndex =
        this.nextIndex != null
          ? this.nextIndex
          : store.get(["viewports", element.id, "sliceId"]);
      let nextIndex = lastIndex + direction;

      if (lastIndex === -1) {
        nextIndex = 0 + direction;
        lastIndex = 0;
      }
      this.slicesnumber = Math.ceil(imageIds.length / this.framesNumber) - 1;
      // Ensure nextIndex is between 0 and upperBound
      const validIndex =
        nextIndex >= 0 && nextIndex < imageIds.length && this.slicesnumber > 0
          ? nextIndex
          : lastIndex;
      this.nextIndex = validIndex;
      // Scroll to the calculated index
      scrollToIndex(element, validIndex);
    } else {
      // Handle 'slice' mode
      let lastIndex =
        this.isMultiframe === true || this.is4D === true
          ? this.nextIndex != null
            ? this.nextIndex
            : store.get(["viewports", element.id, "sliceId"])
          : stackData.currentImageIdIndex;

      this.slicesnumber = Math.ceil(imageIds.length / this.framesNumber) - 1;
>>>>>>> eff661e2

        const startFrame =
          this.configuration.fixedSlice * this.configuration.framesNumber;

        const endFrame =
          (this.configuration.fixedSlice + 1) *
            this.configuration.framesNumber -
          1;

        // Calculate the potential new index without considering looping
        let nextIndex = lastIndex + direction;

<<<<<<< HEAD
        // Check if the new index is within the valid range for the current slice
        if (
          nextIndex < startFrame ||
          nextIndex > endFrame ||
          nextIndex >= stackData.imageIds.length
        ) {
          nextIndex = startFrame;
        }

        // Scroll to the calculated index
        scrollToIndex(element, nextIndex);
=======
      // Check if the new index is within the valid range for the current slice
      if (
        nextIndex < startFrame ||
        nextIndex > endFrame ||
        nextIndex >= imageIds.length
      ) {
        nextIndex = startFrame;
      }
      this.nextIndex = nextIndex;
      // Scroll to the calculated index
      scrollToIndex(element, nextIndex);
>>>>>>> eff661e2

        if (this.is4D) {
          const viewport = store.get(["viewports", element.id]);
          const timeId = viewport.timeIds[nextIndex];
          const timestamp = viewport.timestamps[nextIndex];
          setStore(["timeId", element.id, timeId]);
          setStore(["timestamp", element.id, timestamp]);
        }
      }
    }
  }

  /*
   * @method scrollWithoutSkipping
   * @param {stackData} stackData
   * @param {pendingEvent} pendingEvent
   * @param {element} element
   * @desc Handles the event of the mouse wheel
   */
  scrollWithoutSkipping(
    stackData: StackData,
    pendingEvent: any,
    element: HTMLElement
  ) {
    const newImageHandler = (event: any) => {
      const index = stackData.imageIds.indexOf(event.detail.image.imageId);

      if (index === pendingEvent.index) {
        stackData.pending = [];
        element.removeEventListener(
          "cornerstoneimagerendered",
          newImageHandler
        );
      }
    };
    element.addEventListener("cornerstoneimagerendered", newImageHandler);
    scrollToIndex(element, pendingEvent.index);
  }
}<|MERGE_RESOLUTION|>--- conflicted
+++ resolved
@@ -30,11 +30,6 @@
   element: HTMLElement;
   image: Image;
   direction: number;
-  detail: {
-    shiftKey: boolean;
-    altKey: boolean;
-    ctrlKey: boolean;
-  };
 };
 
 /*
@@ -67,8 +62,8 @@
         fixedFrame: 1,
         fixedSlice: 0,
         currentMode: "stack", // 'stack' or 'slice'
-        framesNumber: 1,
-      },
+        framesNumber: 1
+      }
     };
 
     super(props, defaultProps);
@@ -161,62 +156,18 @@
   }
 
   mouseWheelCallback(evt?: CustomEvent<ToolEventDetail>) {
-    if (
-      evt!.detail.detail.ctrlKey != true &&
-      evt!.detail.detail.altKey != true &&
-      evt!.detail.detail.shiftKey != true
-    ) {
-      const { direction: invert, element } = evt!.detail;
-
-      this.handleToggle(
-        DEFAULT_TOOLS["CustomMouseWheelScroll"].currentMode as string
-      );
-      // configure scroll direction
-      const direction =
-        invert *
-        (this.configuration.currentMode === "stack"
-          ? this.configuration.framesNumber
-          : 1);
-
-<<<<<<< HEAD
-      const toolData = getToolState(element, "stack");
-      if (!toolData || !toolData.data || !toolData.data.length) {
-        return;
-      }
-      const stackData = toolData.data[0];
-
-      if (this.configuration.currentMode === "stack") {
-        // Handle 'stack' mode
-
-        // Calculate validIndex for 'stack' mode (no looping) between 0 and (N-1)*framesnumber where N=numberofslices=numberofimageids/numberofframes
-        let lastIndex = store.get(["viewports", element.id, "sliceId"]);
-        let nextIndex = lastIndex + direction;
-
-        if (lastIndex === -1) {
-          nextIndex = 0 + direction;
-          lastIndex = 0;
-        }
-        this.slicesnumber =
-          Math.ceil(stackData.imageIds.length / this.framesNumber) - 1;
-        // Ensure nextIndex is between 0 and upperBound
-        const validIndex =
-          nextIndex >= 0 &&
-          nextIndex < stackData.imageIds.length &&
-          this.slicesnumber > 0
-            ? nextIndex
-            : lastIndex;
-        // Scroll to the calculated index
-        scrollToIndex(element, validIndex);
-      } else {
-        // Handle 'slice' mode
-        let lastIndex =
-          this.isMultiframe === true || this.is4D === true
-            ? store.get(["viewports", element.id, "sliceId"])
-            : stackData.currentImageIdIndex;
-
-        this.slicesnumber =
-          Math.ceil(stackData.imageIds.length / this.framesNumber) - 1;
-=======
+    const { direction: invert, element } = evt!.detail;
+
+    this.handleToggle(
+      DEFAULT_TOOLS["CustomMouseWheelScroll"].currentMode as string
+    );
+    // configure scroll direction
+    const direction =
+      invert *
+      (this.configuration.currentMode === "stack"
+        ? this.configuration.framesNumber
+        : 1);
+
     const toolData = getToolState(element, "stack");
     if (!toolData || !toolData.data || !toolData.data.length) {
       return;
@@ -277,32 +228,17 @@
           : stackData.currentImageIdIndex;
 
       this.slicesnumber = Math.ceil(imageIds.length / this.framesNumber) - 1;
->>>>>>> eff661e2
-
-        const startFrame =
-          this.configuration.fixedSlice * this.configuration.framesNumber;
-
-        const endFrame =
-          (this.configuration.fixedSlice + 1) *
-            this.configuration.framesNumber -
-          1;
-
-        // Calculate the potential new index without considering looping
-        let nextIndex = lastIndex + direction;
-
-<<<<<<< HEAD
-        // Check if the new index is within the valid range for the current slice
-        if (
-          nextIndex < startFrame ||
-          nextIndex > endFrame ||
-          nextIndex >= stackData.imageIds.length
-        ) {
-          nextIndex = startFrame;
-        }
-
-        // Scroll to the calculated index
-        scrollToIndex(element, nextIndex);
-=======
+
+      const startFrame =
+        this.configuration.fixedSlice * this.configuration.framesNumber;
+
+      const endFrame =
+        (this.configuration.fixedSlice + 1) * this.configuration.framesNumber -
+        1;
+
+      // Calculate the potential new index without considering looping
+      let nextIndex = lastIndex + direction;
+
       // Check if the new index is within the valid range for the current slice
       if (
         nextIndex < startFrame ||
@@ -314,15 +250,13 @@
       this.nextIndex = nextIndex;
       // Scroll to the calculated index
       scrollToIndex(element, nextIndex);
->>>>>>> eff661e2
-
-        if (this.is4D) {
-          const viewport = store.get(["viewports", element.id]);
-          const timeId = viewport.timeIds[nextIndex];
-          const timestamp = viewport.timestamps[nextIndex];
-          setStore(["timeId", element.id, timeId]);
-          setStore(["timestamp", element.id, timestamp]);
-        }
+
+      if (this.is4D) {
+        const viewport = store.get(["viewports", element.id]);
+        const timeId = viewport.timeIds[nextIndex];
+        const timestamp = viewport.timestamps[nextIndex];
+        setStore(["timeId", element.id, timeId]);
+        setStore(["timestamp", element.id, timestamp]);
       }
     }
   }
