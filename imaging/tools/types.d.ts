import { EnabledElement } from "cornerstone-core";

type ToolOptions = {
  mouseButtonMask?: number | number[];
  supportedInteractionTypes?: string[];
  loop?: boolean;
  allowSkipping?: boolean;
  invert?: boolean;
} & { [key: string]: unknown };

export type ToolConfig = {
  minWindowWidth?: number;
  name: string;
  viewports: string | string[];
  configuration: Object;
  options: ToolOptions;
  class: string;
  sync?: string;
  cleanable?: boolean;
  defaultActive?: boolean;
  shortcut?: string;
  type?: "utils" | "annotation" | "segmentation" | "overlay";
  description?: string;
  currentMode?: string;
  offset?: number;
};

export type ToolStyle = {
  width: number;
  color: string; // "#00FF00"
  activeColor: string; // "#00FF00"
  fillColor: string; // "#00FF00"
  fontFamily: string; // "Arial"
  fontSize: number;
  backgroundColor: string; // "rgba(1,1,1,0.7)"
};

export type ToolSettings = {
  mouseEnabled: boolean;
  touchEnabled: boolean;
  showSVGCursors: boolean;
  globalToolSyncEnabled: boolean;
  autoResizeViewports: boolean;
  lineDash: [number, number];
};

export type ToolMouseKeys = {
  debug: boolean;
  mouse_button_left: {
    shift: string;
    ctrl: string;
    default: string;
  };
  mouse_button_right: {
    shift: string;
    ctrl: string;
    default: string;
  };
  keyboard_shortcuts: {
    // alt key + letter
    // key in the form "KEY_A"
    [key: string]: string;
  };
};
export type WSConfig = {
  multiImage: boolean;
  startIndex: number | null;
  endIndex: number | null;
  masksNumber: number;
  onload?: boolean;
};
export type WSToolConfig = {
  name: string;
  viewports: string | string[];
  configuration: WSConfig;
  options: ToolOptions;
  class: string;
  sync?: string;
  cleanable?: boolean;
  defaultActive?: boolean;
  shortcut?: string;
  type?: "utils" | "annotation" | "segmentation" | "overlay";
  description?: string;
  currentMode?: string;
};

export type WSMouseEvent = {
  detail: WSEventData;
};

interface WSEventData {
  currentPoints: {
    image: { x: number; y: number };
  };
  element: Element | HTMLElement;
  buttons: number;
  shiftKey: boolean;
  event: {
    altKey: boolean;
    shiftKey: boolean;
  };
  image: Image;
}
export type pixelData3D = {
  pixelData: number[];
  segmentsOnLabelmap: number[];
}[];

export type CachedImage = {
  image: {
    imageId: string;
    getPixelData: () => number[];
  };
};

export type LabelMapType = {
  pixelData?: number[];
  labelmaps2D?: labelmaps2DType[];
};

export type labelmaps2DType = {
  pixelData: number[];
  segmentsOnLabelmap: number[];
};
type HandlePosition = {
  active?: boolean;
  allowedOutsideImage?: boolean;
  drawnIndependently?: boolean;
  highlight?: boolean;
  index?: number;
  locked?: boolean;
  moving?: boolean;
  x: number;
  y: number;
  lines?: HandlePosition[];
  hasBoundingBox?: boolean;
  boundingBox?: HandleTextBox;
};
export interface ViewportComplete extends Viewport {
  initialRotation: number;
  displayedArea: Area;
  scale: number;
  rotation: number;
  vflip: boolean;
  hflip: boolean;
}
export type ImageParameters = {
  color: string;
  columns: number;
  rows: number;
  slope: number;
  intercept: number;
};

export const enum DisplayAreaVisualizations {
  "SCALE TO FIT",
  "TRUE SIZE",
  "MAGNIFY"
}

export type Overlay = {
  isGraphicAnnotation?: boolean;
  isOverlay?: boolean;
  columns?: number;
  description?: string;
  label?: string | number;
  pixelData: number[];
  roiArea?: number;
  roiMean?: number;
  roiStandardDeviation?: number;
  rows?: number;
  type?: string;
  x?: number;
  y?: number;
  visible: boolean;
  type: string;
  fillStyle: string;
  renderingOrder?: number;
  canBeRendered?: boolean;
  bitsAllocated?: number;
  bitPosition?: number;
  subtype?: string;
};

type HandleTextBox = {
  active: boolean;
  allowedOutsideImage: boolean;
  boundingBox?: { height: number; left: number; top: number; width: number };
  drawnIndependently: boolean;
  hasBoundingBox: boolean;
  hasMoved: boolean;
  highlight?: boolean;
  index?: number;
  movesIndependently: boolean;
  x?: number;
  y?: number;
};

type BaseToolStateData = {
  active: boolean;
  color: string;
  invalidated: boolean;
  uuid: string;
  visible: boolean;
};

type AngleStateData = BaseToolStateData & {
  handles: {
    end: HandlePosition;
    middle: HandlePosition;
    start: HandlePosition;
    textBox: HandleTextBox;
  };
  rAngle: number;
};

type ArrowAnnotateStateData = BaseToolStateData & {
  handles: {
    end: HandlePosition;
    start: HandlePosition;
    textBox: HandleTextBox;
  };
  text: string;
};

type BidirectionalStateData = BaseToolStateData & {
  handles: {
    end: HandlePosition;
    perpendicularEnd: HandlePosition;
    perpendicularStart: HandlePosition;
    start: HandlePosition;
    textBox: HandleTextBox;
  };
  isCreating: boolean;
  longestDiameter: number;
  shortestDiameter: number;
  toolName: "Bidirectional";
  toolType: "Bidirectional";
};
type DiameterStateData = BaseToolStateData & {
  name?: string;
  toolType?: string;
  isCreating?: boolean;
  pop?: Function;
  slice?: number;
  handles: {
    end: HandlePosition;
    perpendicularEnd: HandlePosition;
    perpendicularStart: HandlePosition;
    start: HandlePosition;
    textBox: HandleTextBox;
  };
  id: string;
  x1: number;
  y1: number;
  x2: number;
  y2: number;
  x3: number;
  y3: number;
  x4: number;
  y4: number;
  value_max: number;
  value_min: number;
  longestDiameter?: string;
  shortestDiameter?: string;
};
type EllipticalRoiStateData = BaseToolStateData & {
  cachedStats: {
    area: number;
    count: number;
    max: number;
    mean: number;
    meanStdDevSUV?: number;
    min: number;
    stdDev: number;
    variance: number;
  };
  handles: {
    end: HandlePosition;
    initialRotation: number;
    start: HandlePosition;
    textBox: HandleTextBox;
  };
  unit: string;
};

type FreehandRoiStateData = BaseToolStateData & {
  area: number;
  canComplete: boolean;
  handles: {
    points: HandlePosition[];
    textBox: HandleTextBox;
    invalidHandlePlacement: boolean;
  };
  highlight: boolean;
  meanStdDev: { count: number; mean: number; variance: number; stdDev: number };
  meanStdDevSUV: undefined;
  polyBoundingBox: { left: number; top: number; width: number; height: number };
  unit: string;
};

type LengthStateData = BaseToolStateData & {
  handles: {
    end: HandlePosition;
    start: HandlePosition;
    textBox: HandleTextBox;
  };
  length: number;
  unit: string;
};

type ProbeStateData = BaseToolStateData;

type RectangleRoiStateData = BaseToolStateData & {
  cachedStats: {
    area: number;
    count: number;
    max: number;
    mean: number;
    meanStdDevSUV?: number;
    min: number;
    perimeter: number;
    stdDev: number;
    variance: number;
  };
  handles: {
    end: HandlePosition;
    initialRotation: number;
    start: HandlePosition;
    textBox: HandleTextBox;
  };
  unit: string;
};

export type ToolState = {
  [imageId: string]: {
    Angle: AngleStateData;
    ArrowAnnotate: ArrowAnnotateStateData;
    Bidirectional: BidirectionalStateData;
    EllipticalRoi: EllipticalRoiStateData;
    FreehandRoi: FreehandRoiStateData;
    Length: LengthStateData;
    Probe: ProbeStateData;
    RectangleRoi: RectangleRoiStateData;
  };
};

export type SegmentationConfig = {
  arrayType?: number;
  renderOutline?: boolean;
  renderFill?: boolean;
  shouldRenderInactiveLabelmaps?: boolean;
  radius?: number;
  minRadius?: number;
  maxRadius?: number;
  segmentsPerLabelmap?: number;
  fillAlpha?: number;
  fillAlphaInactive?: number;
  outlineAlpha?: number;
  outlineAlphaInactive?: number;
  outlineWidth?: number;
  storeHistory?: boolean;
};

export const enum MaskVisualizations {
  FILL,
  CONTOUR,
  HIDDEN
}

export type MaskProperties = {
  color: string;
  labelId: number;
  opacity: number;
  visualization: MaskVisualizations;
};
export type MaskData = { data: number[]; sizes: number[] };
export type BrushProperties = {
  radius: number; // px
  thresholds: [number, number]; // [min, max] in px
};
export type dataSets = {
  points: number[];
  pixelValues: number[];
  color: string;
}[];

export type PixelSpacing = {
  rowPixelSpacing: number;
  colPixelSpacing: number;
};
export interface MeasurementData {
  computeMeasurements: boolean;
  polyBoundingBox?: Rectangle;
  meanStdDev?: { mean: number; stdDev: number };
  meanStdDevSUV?: { mean: number; stdDev: number };
  area?: number;
  unit?: string;
  visible: boolean;
  active: boolean;
  color?: string;
  invalidated: boolean;
  handles: Handles;
  length?: number;
  cachedStats?: Stats;
  canComplete?: boolean;
}
export interface ContourState {
  // Global
  globalTools: Record<string, unknown>;
  globalToolChangeHistory: unknown[];
  // Tracking
  enabledElements: unknown[];
  tools: unknown[];
  isToolLocked: boolean;
  activeMultiPartTool: null | string;
  mousePositionImage: Record<string, unknown>;
  // Settings
  clickProximity: number;
  touchProximity: number;
  handleRadius: number;
  deleteIfHandleOutsideImage: boolean;
  preventHandleOutsideImage: boolean;
  // Cursor
  svgCursorUrl: null | string;
  isMultiPartToolActive: null | boolean;
}
export type Stats = {
  area: number;
  perimeter?: number;
  count: number;
  mean: number;
  variance: number;
  stdDev: number;
  min: number;
  max: number;
  meanStdDev?: {
    mean: number;
    stdDev: number;
  };
  meanStdDevSUV?: {
    mean: number;
    stdDev: number;
  };
  unit?: string;
};

export type MeasurementConfig = {
  handleRadius?: number;
  drawHandlesOnHover?: boolean;
  hideHandlesIfMoving?: boolean;
  renderDashed?: boolean;
  color?: string;
  drawHandlesIfActive?: boolean;
  lineDash?: boolean;
  fill?: boolean;
};

export type PixelSpacing = {
  colPixelSpacing: number;
  rowPixelSpacing: number;
};

export type Rectangle = {
  left: number;
  top: number;
  width: number;
  height: number;
};
export interface Handles {
  start?: HandlePosition;
  end?: HandlePosition;
  offset?: number;
  textBox?: HandleTextBox;
  initialRotation?: number;
  points?: HandlePosition[];
  invalidHandlePlacement?: boolean;
}

export interface MeasurementMouseEvent {
  detail: EventData;
  currentTarget: any;
  type?: string;
}

export interface Coords {
  x: number;
  y: number;
}

export interface EventData {
  currentPoints: {
    canvas: Coords;
    image: Coords;
    client: Coords;
    canvas: Coords;
  };
  startPoints: {
    image: Coords;
    client: Coords;
    canvas: Coords;
  };
  element: HTMLElement;
  buttons: number;
  shiftKey: boolean;
  viewport: Viewport;
  event: {
    altKey: boolean;
    shiftKey: boolean;
    ctrlKey: boolean;
  };
  image: cornerstone.Image;
  enabledElement?: EnabledElement;
  canvasContext: CanvasRenderingContext2D;
  direction?: number;
}

export type PreventEvent = {
  stopImmediatePropagation: Function;
  stopPropagation: Function;
  preventDefault: Function;
};

export interface PlotlyData {
  x: number[];
  y: number[];
  type: string;
  line: {
    color: string;
  };
}
<<<<<<< HEAD
export type HandlerFunction = (...args: any[]) => void;
export type HandlerMap = Record<string, HandlerFunction>;
interface ContourLine {
  points: Array<{ x: number; y: number }>;
}

interface SliceData {
  lines: ContourLine[];
}

interface SegmentationData {
  [sliceIndex: string]: SliceData;
}

interface ElementContourData {
  [segmentationName: string]: SegmentationData;
}

export interface ContourData {
  [elementId: string]: ElementContourData;
}
=======

export type ThresholdsBrushProp = {
  name: string;
  supportedInteractionTypes: string[];
  configuration: {
    staticThreshold?: number;
    thresholds?: number[];
    xFactor?: number;
  };
  mixins: string[];
};
>>>>>>> 1fdfbd2a
<|MERGE_RESOLUTION|>--- conflicted
+++ resolved
@@ -529,7 +529,7 @@
     color: string;
   };
 }
-<<<<<<< HEAD
+
 export type HandlerFunction = (...args: any[]) => void;
 export type HandlerMap = Record<string, HandlerFunction>;
 interface ContourLine {
@@ -551,7 +551,6 @@
 export interface ContourData {
   [elementId: string]: ElementContourData;
 }
-=======
 
 export type ThresholdsBrushProp = {
   name: string;
@@ -563,4 +562,3 @@
   };
   mixins: string[];
 };
->>>>>>> 1fdfbd2a
