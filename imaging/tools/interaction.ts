/** @module imaging/tools/interaction
 *  @desc  This file provides functionalities for
 *         tools interactions
 */

// external libraries
import { throttle } from "lodash";
import * as keyCodes from "keycode-js";
import cornerstone from "cornerstone-core";
import cornerstoneTools from "cornerstone-tools";

// internal libraries
import { DEFAULT_MOUSE_KEYS } from "./default";
import { setToolActive } from "./main";
import { isElement } from "../imageUtils";
import store, { set as setStore } from "../imageStore";
import { updateViewportData } from "../imageRendering";
import type { ToolMouseKeys } from "./types";

/**
 * TOOLS INTERACTIONS TODOS:
 * - enable touch controls
 * - rework active tools / ui labels sync (we can get all active tools from cornerstoneTools state, then check the button / input method to update the correct label, or update all props scale, translation and voi)
 * - use config to setup all interactions (mouse left/right, keyboard shortcuts, touch inputs)
 */

/**
 * Global event callbacks
 */
let onKeyDownFn: ((evt: KeyboardEvent) => void) | null = null;
let onKeyUpFn: ((evt: KeyboardEvent) => void) | null = null;

/**
 * Setup mouse handler modifiers and keyboard shortcuts:
 * register a tool on right button and another one
 * when pressing a modifier (ctrl/shift/alt) + right button
 * The activation take place on all active viewports (we added a check to activate only on viewports
 * in which the tool has been added previously)
 * Improvements could be:
 * - "restore previous active tool" instead of passed "default" tool
 * - manage left button (an idea could be to cycle over object keys for both buttons)
 * - possibility to change modifier keys
 * @param {Object} config - see tools/default
 */

export function addMouseKeyHandlers(config: ToolMouseKeys) {
  if (!config) {
    config = DEFAULT_MOUSE_KEYS;
  }

  if (onKeyDownFn) {
    document.removeEventListener("keydown", onKeyDownFn);
  }
  if (onKeyUpFn) {
    document.removeEventListener("keyup", onKeyUpFn);
  }

  // Prevent context menu on right click
  document.addEventListener("contextmenu", evt => {
    evt.preventDefault();
    return false;
  });

  // get all enabled viewports. Then, filter only viewport in which the target tool had been added previously.
  let allViewports = cornerstone.getEnabledElements().map(enel => enel.element);

  // Define behaviour on key down: activate registered tool
  function onKeyDown(evt: KeyboardEvent) {
    // keyboard shortcuts (activate on left mouse button)
    let codes = config.keyboard_shortcuts
      ? Object.keys(config.keyboard_shortcuts).map(
          // @ts-ignore
          key => keyCodes[key]
        )
      : [];

    if (codes.includes(evt.keyCode) && evt.altKey) {
      evt.preventDefault(); // avoid browser menu selections

      let key = Object.keys(config.keyboard_shortcuts)
        // @ts-ignore
        .filter(key => keyCodes[key] == evt.keyCode) // TODO keyCode is deprecated
        .pop();

      if (!key) {
        console.warn("Key not found in config.keyboard_shortcuts");
        return;
      }

      let toolName = config.keyboard_shortcuts[key];

      if (config.debug) console.log("active", toolName);

      const viewports = allViewports.filter(viewport =>
        cornerstoneTools.getToolForElement(viewport, toolName)
      );

      setToolActive(
        toolName,
        { mouseButtonMask: 1 },
        viewports.map(v => v.id)
      );

      document.addEventListener("keydown", onKeyDown, { once: true });
    }
    // right drag + shift
    else if (
      config.mouse_button_right &&
      config.mouse_button_right.shift &&
      evt.keyCode == keyCodes.KEY_SHIFT
    ) {
      if (config.debug) console.log("active", config.mouse_button_right.shift);
      const viewports = allViewports.filter(viewport =>
        cornerstoneTools.getToolForElement(
          viewport,
          config.mouse_button_right.shift
        )
      );

      setToolActive(
        config.mouse_button_right.shift,
        { mouseButtonMask: 2 },
        viewports.map(v => v.id)
      );
      document.addEventListener("keyup", onKeyUp, { once: true });
    }
    // right drag + ctrl
    else if (
      config.mouse_button_right &&
      config.mouse_button_right.ctrl &&
      evt.keyCode == keyCodes.KEY_CONTROL
    ) {
      if (config.debug) console.log("active", config.mouse_button_right.ctrl);
      const viewports = allViewports.filter(viewport =>
        cornerstoneTools.getToolForElement(
          viewport,
          config.mouse_button_right.ctrl
        )
      );

      setToolActive(
        config.mouse_button_right.ctrl,
        { mouseButtonMask: 2 },
        viewports.map(v => v.id)
      );
      document.addEventListener("keyup", onKeyUp, { once: true });
    }
    // leave default
    else {
      document.addEventListener("keydown", onKeyDown, { once: true });
      return;
    }
  }

  // Define behaviour on key up: restore original tool
  function onKeyUp(e: KeyboardEvent) {
    if (config.debug)
      console.log("active default", config.mouse_button_right.default);
    const viewports = allViewports.filter(viewport =>
      cornerstoneTools.getToolForElement(
        viewport,
        config.mouse_button_right.default
      )
    );
    setToolActive(
      config.mouse_button_right.default,
      { mouseButtonMask: 2 },
      viewports.map(v => v.id)
    );
    document.addEventListener("keydown", onKeyDown, { once: true });
  }

  // activate default on mouse right, if any
  if (config.mouse_button_right && config.mouse_button_right.default) {
    const viewports = allViewports.filter(viewport =>
      cornerstoneTools.getToolForElement(
        viewport,
        config.mouse_button_right.default
      )
    );
    setToolActive(
      config.mouse_button_right.default,
      { mouseButtonMask: 2 },
      viewports.map(v => v.id)
    );
  }

  // activate default on mouse left, if any
  if (config.mouse_button_left && config.mouse_button_left.default) {
    const viewports = allViewports.filter(viewport =>
      cornerstoneTools.getToolForElement(
        viewport,
        config.mouse_button_left.default
      )
    );
    setToolActive(
      config.mouse_button_left.default,
      { mouseButtonMask: 1 },
      viewports.map(v => v.id)
    );
  }

  document.addEventListener("keydown", onKeyDown, { once: true });

  onKeyDownFn = onKeyDown;
  onKeyUpFn = onKeyUp;
}

/**
 *
 */
export function removeMouseKeyHandlers() {
  if (!onKeyDownFn) return;
  document.removeEventListener("keydown", onKeyDownFn);
  onKeyDownFn = null;
  onKeyUpFn = null;
}

/**
 * Add event handlers to mouse move
 * @instance
 * @function toggleMouseHandlers
 * @param {String | HTMLElement} elementId - The html div id used for rendering or its DOM HTMLElement
 * @param {Boolean} disable - If true disable handlers, default is false
 */
export const toggleMouseToolsListeners = function (
  elementId: string | HTMLElement,
  disable: boolean
) {
  let element = isElement(elementId)
    ? (elementId as HTMLElement)
    : document.getElementById(elementId as string);
  if (!element) {
    console.error("invalid html element: " + elementId);
    return;
  }

  // mouse move handler (throttled)
  let mouseMoveHandler = throttle(function (evt) {
    let activeTool =
      evt.detail.buttons == 1
        ? store.get("leftActiveTool")
        : store.get("rightActiveTool");
    updateViewportData(evt.srcElement.id, evt.detail.viewport, activeTool);
  }, 250);

  // mouse wheel handler
  function mouseWheelHandler(evt: any) {
    // TODO-ts fix type (should be a cornerstoneTools event type)
<<<<<<< HEAD
    setStore(["sliceId", evt.target.id, evt.detail.newImageIdIndex]);
=======
    // @mronzoni does cornerstoneTools have a type for this event?
    setStore("sliceId", [evt.target.id, evt.detail.newImageIdIndex]);
>>>>>>> 429f476e
    updateViewportData(evt.srcElement.id, evt.detail, "mouseWheel");
  }

  if (disable) {
    element.removeEventListener("cornerstonetoolsmousedrag", mouseMoveHandler);
    element.removeEventListener(
      "cornerstonetoolsstackscroll",
      mouseWheelHandler
    );
    return;
  }

  element.addEventListener("cornerstonetoolsmousedrag", mouseMoveHandler);
  element.addEventListener("cornerstonetoolsstackscroll", mouseWheelHandler);
};<|MERGE_RESOLUTION|>--- conflicted
+++ resolved
@@ -247,12 +247,8 @@
   // mouse wheel handler
   function mouseWheelHandler(evt: any) {
     // TODO-ts fix type (should be a cornerstoneTools event type)
-<<<<<<< HEAD
+    // @mronzoni does cornerstoneTools have a type for this event?
     setStore(["sliceId", evt.target.id, evt.detail.newImageIdIndex]);
-=======
-    // @mronzoni does cornerstoneTools have a type for this event?
-    setStore("sliceId", [evt.target.id, evt.detail.newImageIdIndex]);
->>>>>>> 429f476e
     updateViewportData(evt.srcElement.id, evt.detail, "mouseWheel");
   }
 
