--- conflicted
+++ resolved
@@ -32,17 +32,14 @@
 import EllipticalRoiOverlayTool from "./custom/ellipticalRoiOverlayTool";
 import BorderMagnifyTool from "./custom/BorderMagnifyTool";
 import CustomMouseWheelScrollTool from "./custom/customMouseWheelScrollTool";
-<<<<<<< HEAD
 import WSToggleTool from "./custom/watershedSegmentationTool";
-=======
 import LengthPlotTool from "./custom/LengthPlotTool";
 import ManualLengthPlotTool from "./custom/ManualLengthPlotTool";
->>>>>>> 2ef44d0b
 import type {
   ToolConfig,
   ToolMouseKeys,
   ToolSettings,
-  ToolStyle,
+  ToolStyle
 } from "./types";
 
 /**
@@ -56,31 +53,31 @@
     viewports: "all",
     configuration: {
       minorTickLength: 25,
-      majorTickLength: 50,
-    },
-    options: {
-      mouseButtonMask: 1,
+      majorTickLength: 50
+    },
+    options: {
+      mouseButtonMask: 1
     },
     cleanable: false,
     defaultActive: false,
     class: "ScaleOverlayTool",
     description: "Add scale overlay",
     shortcut: "ctrl-m",
-    type: "overlay",
+    type: "overlay"
   },
   OrientationMarkers: {
     name: "OrientationMarkers",
     viewports: "all",
     configuration: {},
     options: {
-      mouseButtonMask: 1,
+      mouseButtonMask: 1
     },
     cleanable: false,
     defaultActive: false,
     class: "OrientationMarkersTool",
     description: "Add orientation markers",
     shortcut: "ctrl-m",
-    type: "overlay",
+    type: "overlay"
   },
   Wwwc: {
     name: "Wwwc",
@@ -88,7 +85,7 @@
     configuration: {},
     options: {
       mouseButtonMask: 1,
-      supportedInteractionTypes: ["Mouse", "Touch"],
+      supportedInteractionTypes: ["Mouse", "Touch"]
     },
     cleanable: false,
     defaultActive: true,
@@ -96,7 +93,7 @@
     // sync: "wwwcSynchronizer",
     description: "Change image contrast",
     shortcut: "ctrl-m",
-    type: "utils",
+    type: "utils"
   },
   WwwcRegion: {
     name: "WwwcRegion",
@@ -104,7 +101,7 @@
     configuration: {},
     options: {
       mouseButtonMask: 1,
-      supportedInteractionTypes: ["Mouse", "Touch"],
+      supportedInteractionTypes: ["Mouse", "Touch"]
     },
     cleanable: false,
     defaultActive: false,
@@ -112,22 +109,22 @@
     // sync: "wwwcSynchronizer",
     description: "Change image contrast based on selected region",
     shortcut: "ctrl-m",
-    type: "utils",
+    type: "utils"
   },
   StackScroll: {
     name: "StackScroll",
     viewports: "all",
     configuration: {
       loop: false, // default false
-      allowSkipping: true, // default true
-    },
-    options: {
-      mouseButtonMask: 1,
-      deltaY: 0, // default 0
-    },
-    cleanable: false,
-    defaultActive: false,
-    class: "StackScrollTool",
+      allowSkipping: true // default true
+    },
+    options: {
+      mouseButtonMask: 1,
+      deltaY: 0 // default 0
+    },
+    cleanable: false,
+    defaultActive: false,
+    class: "StackScrollTool"
   },
   StackScrollMouseWheel: {
     name: "StackScrollMouseWheel",
@@ -135,12 +132,12 @@
     configuration: {
       loop: false, // default false
       allowSkipping: true, // default true
-      invert: false,
+      invert: false
     },
     options: {},
     cleanable: false,
     defaultActive: true,
-    class: "StackScrollMouseWheelTool",
+    class: "StackScrollMouseWheelTool"
   },
   CustomMouseWheelScroll: {
     name: "CustomMouseWheelScroll",
@@ -152,17 +149,17 @@
       fixedFrame: 1,
       fixedSlice: 0,
       currentMode: "stack", // 'stack' or 'slice'
-      framesNumber: 1,
-    },
-    options: {
-      mouseButtonMask: 0,
+      framesNumber: 1
+    },
+    options: {
+      mouseButtonMask: 0
     },
     cleanable: false,
     defaultActive: true,
     class: "CustomMouseWheelScrollTool",
     description: "scroll images/frames",
     shortcut: "mouse wheel",
-    type: "utils",
+    type: "utils"
   },
   Pan: {
     name: "Pan",
@@ -170,14 +167,14 @@
     configuration: {},
     options: {
       mouseButtonMask: 1,
-      supportedInteractionTypes: ["Mouse", "Touch"],
+      supportedInteractionTypes: ["Mouse", "Touch"]
     },
     cleanable: false,
     defaultActive: false,
     class: "PanTool",
     description: "Move image xy",
     shortcut: "ctrl-p",
-    type: "utils",
+    type: "utils"
   },
   Zoom: {
     name: "Zoom",
@@ -186,19 +183,19 @@
       invert: false,
       preventZoomOutsideImage: false,
       minScale: 0.01,
-      maxScale: 25.0,
+      maxScale: 25.0
     },
     options: {
       mouseButtonMask: 2,
       supportedInteractionTypes: ["Mouse", "Touch"],
-      defaultStrategy: "default", // can be 'default', 'translate' or 'zoomToCenter'
+      defaultStrategy: "default" // can be 'default', 'translate' or 'zoomToCenter'
     },
     cleanable: false,
     class: "ZoomTool",
     defaultActive: true,
     description: "Zoom image at mouse position",
     shortcut: "ctrl-z",
-    type: "utils",
+    type: "utils"
   },
   BorderMagnify: {
     name: "BorderMagnify",
@@ -206,14 +203,14 @@
     configuration: {},
     options: {
       mouseButtonMask: 1,
-      supportedInteractionTypes: ["Mouse", "Touch"],
+      supportedInteractionTypes: ["Mouse", "Touch"]
     },
     cleanable: false,
     class: "BorderMagnifyTool",
     defaultActive: false,
     description: "Magnify image at mouse position",
     shortcut: "ctrl-m",
-    type: "utils",
+    type: "utils"
   },
   DragProbe: {
     name: "DragProbe",
@@ -221,13 +218,13 @@
     configuration: {},
     options: {
       mouseButtonMask: 1,
-      supportedInteractionTypes: ["Mouse", "Touch"],
+      supportedInteractionTypes: ["Mouse", "Touch"]
     },
     cleanable: false,
     class: "DragProbeTool",
     description: "Probe image at mouse position",
     shortcut: "ctrl-p",
-    type: "utils",
+    type: "utils"
   },
   Rotate: {
     name: "Rotate",
@@ -235,11 +232,11 @@
     configuration: {},
     options: {
       mouseButtonMask: 1,
-      supportedInteractionTypes: ["Mouse", "Touch"],
+      supportedInteractionTypes: ["Mouse", "Touch"]
     },
     cleanable: false,
     class: "RotateTool",
-    description: "Rotate image",
+    description: "Rotate image"
   },
   Length: {
     name: "Length",
@@ -247,10 +244,10 @@
     configuration: {},
     options: {
       mouseButtonMask: 1,
-      supportedInteractionTypes: ["Mouse", "Touch"],
-    },
-    cleanable: true,
-    class: "LengthTool",
+      supportedInteractionTypes: ["Mouse", "Touch"]
+    },
+    cleanable: true,
+    class: "LengthTool"
   },
   LengthPlot: {
     name: "LengthPlot",
@@ -296,10 +293,10 @@
     configuration: {},
     options: {
       mouseButtonMask: 1,
-      supportedInteractionTypes: ["Mouse", "Touch"],
-    },
-    cleanable: true,
-    class: "AngleTool",
+      supportedInteractionTypes: ["Mouse", "Touch"]
+    },
+    cleanable: true,
+    class: "AngleTool"
   },
   Bidirectional: {
     name: "Bidirectional",
@@ -307,7 +304,7 @@
     configuration: {},
     options: { mouseButtonMask: 1 },
     cleanable: true,
-    class: "BidirectionalTool",
+    class: "BidirectionalTool"
   },
   EllipticalRoi: {
     name: "EllipticalRoi",
@@ -318,7 +315,7 @@
     class: "EllipticalRoiTool",
     description: "Draw an ellipse",
     shortcut: "ctrl-f",
-    type: "annotation",
+    type: "annotation"
   },
   RectangleRoi: {
     name: "RectangleRoi",
@@ -330,7 +327,7 @@
     class: "RectangleRoiTool",
     description: "Draw a rectangle",
     shortcut: "ctrl-a",
-    type: "annotation",
+    type: "annotation"
   },
   EllipticalRoiOverlay: {
     name: "EllipticalRoiOverlay",
@@ -341,7 +338,7 @@
     class: "EllipticalRoiOverlayTool",
     description: "Draw an ellipse",
     shortcut: "ctrl-f",
-    type: "annotation",
+    type: "annotation"
   },
   RectangleRoiOverlay: {
     name: "RectangleRoiOverlay",
@@ -353,7 +350,7 @@
     class: "RectangleRoiOverlayTool",
     description: "Draw a rectangle",
     shortcut: "ctrl-a",
-    type: "annotation",
+    type: "annotation"
   },
   FreehandRoi: {
     name: "FreehandRoi",
@@ -364,7 +361,7 @@
     class: "FreehandRoiTool",
     description: "Draw a polyline / freehand form",
     shortcut: "ctrl-s",
-    type: "annotation",
+    type: "annotation"
   },
   Probe: {
     name: "Probe",
@@ -372,7 +369,7 @@
     configuration: {},
     options: { mouseButtonMask: 1 },
     cleanable: true,
-    class: "ProbeTool",
+    class: "ProbeTool"
   },
   ArrowAnnotate: {
     name: "ArrowAnnotate",
@@ -383,7 +380,7 @@
     class: "ArrowAnnotateTool",
     description: "Draw an arrow",
     shortcut: "ctrl-d",
-    type: "annotation",
+    type: "annotation"
   },
   TextMarker: {
     name: "TextMarker",
@@ -392,18 +389,18 @@
       markers: Object.keys(new Array(100).fill(0)),
       current: "0",
       ascending: true,
-      loop: true,
-    },
-    options: { mouseButtonMask: 1 },
-    cleanable: true,
-    class: "TextMarkerTool",
+      loop: true
+    },
+    options: { mouseButtonMask: 1 },
+    cleanable: true,
+    class: "TextMarkerTool"
   },
   Eraser: {
     name: "Eraser",
     viewports: "all",
     configuration: {},
     options: { mouseButtonMask: 1 },
-    class: "EraserTool",
+    class: "EraserTool"
   },
   ZoomTouchPinch: {
     name: "ZoomTouchPinch",
@@ -411,25 +408,25 @@
     configuration: {},
     options: {
       mouseButtonMask: 1,
-      supportedInteractionTypes: ["TouchPinch"],
+      supportedInteractionTypes: ["TouchPinch"]
     },
     cleanable: false,
     class: "ZoomTouchPinchTool",
-    defaultActive: false,
+    defaultActive: false
   },
   PanMultiTouch: {
     name: "PanMultiTouch",
     viewports: "all",
     configuration: {
-      touchPointers: 2,
-    },
-    options: {
-      mouseButtonMask: 1,
-      supportedInteractionTypes: ["MultiTouch"],
+      touchPointers: 2
+    },
+    options: {
+      mouseButtonMask: 1,
+      supportedInteractionTypes: ["MultiTouch"]
     },
     cleanable: false,
     class: "PanMultiTouchTool",
-    defaultActive: false,
+    defaultActive: false
   },
   Brush: {
     name: "Brush",
@@ -440,7 +437,7 @@
     class: "BrushTool",
     description: "A simple brush",
     shortcut: "ctrl-q",
-    type: "segmentation",
+    type: "segmentation"
   },
   ThresholdsBrush: {
     name: "ThresholdsBrush",
@@ -451,7 +448,7 @@
     class: "ThresholdsBrushTool",
     description: "Brush only values inside thresholds",
     shortcut: "ctrl-t",
-    type: "segmentation",
+    type: "segmentation"
   },
   RectangleScissors: {
     name: "RectangleScissors",
@@ -462,7 +459,7 @@
     class: "RectangleScissorsTool",
     description: "A rectangular segmentation tool",
     shortcut: "ctrl-w",
-    type: "segmentation",
+    type: "segmentation"
   },
   FreehandScissors: {
     name: "FreehandScissors",
@@ -473,7 +470,7 @@
     class: "FreehandScissorsTool",
     description: "A free-hand segmentation tool",
     shortcut: "ctrl-e",
-    type: "segmentation",
+    type: "segmentation"
   },
   CircleScissors: {
     name: "CircleScissors",
@@ -484,7 +481,7 @@
     class: "CircleScissorsTool",
     description: "A circular segmentation tool",
     shortcut: "ctrl-r",
-    type: "segmentation",
+    type: "segmentation"
   },
   CorrectionScissors: {
     name: "CorrectionScissors",
@@ -495,7 +492,7 @@
     class: "CorrectionScissorsTool",
     description: "A correction segmentation tool",
     shortcut: "ctrl-p",
-    type: "segmentation",
+    type: "segmentation"
   },
   PolylineScissors: {
     name: "PolylineScissors",
@@ -506,7 +503,7 @@
     class: "PolylineScissorsTool",
     description: "A polyline segmentation tool",
     shortcut: "ctrl-s",
-    type: "segmentation",
+    type: "segmentation"
   },
   WSToggle: {
     name: "WSToggle",
@@ -516,15 +513,15 @@
       startIndex: null,
       endIndex: null,
       masksNumber: 10,
-      onload: false,
+      onload: false
     },
     options: { mouseButtonMask: 1 },
     cleanable: true,
     class: "WSToggleTool",
     description: "Watershed Segmentation Algorithm based on selected area",
     shortcut: "ctrl-t",
-    type: "segmentation",
-  },
+    type: "segmentation"
+  }
 };
 
 /**
@@ -541,11 +538,8 @@
   EllipticalRoiOverlayTool: EllipticalRoiOverlayTool,
   BorderMagnifyTool: BorderMagnifyTool,
   CustomMouseWheelScrollTool: CustomMouseWheelScrollTool,
-<<<<<<< HEAD
-=======
   LengthPlotTool: LengthPlotTool,
   ManualLengthPlotTool: ManualLengthPlotTool
->>>>>>> 2ef44d0b
 };
 
 /**
@@ -562,7 +556,7 @@
   fillColor: "#0000FF",
   fontFamily: "Roboto",
   fontSize: 18,
-  backgroundColor: "rgba(1, 1, 1, 0.7)",
+  backgroundColor: "rgba(1, 1, 1, 0.7)"
 };
 
 /**
@@ -574,7 +568,7 @@
   showSVGCursors: true,
   globalToolSyncEnabled: false,
   autoResizeViewports: true,
-  lineDash: [4, 4],
+  lineDash: [4, 4]
 };
 
 /**
@@ -585,19 +579,19 @@
   mouse_button_left: {
     shift: "Zoom",
     ctrl: "Pan",
-    default: "Wwwc",
+    default: "Wwwc"
   },
   mouse_button_right: {
     shift: "Zoom",
     ctrl: "Pan",
-    default: "Wwwc",
+    default: "Wwwc"
   },
   keyboard_shortcuts: {
     // alt key + letter
     KEY_R: "Rotate",
     KEY_A: "Angle",
-    KEY_L: "Length",
-  },
+    KEY_L: "Length"
+  }
 };
 
 /**
@@ -615,7 +609,7 @@
  */
 const setDefaultToolsProps = function (newProps: Partial<ToolConfig>[]) {
   if (isArray(newProps)) {
-    newProps.forEach((props) => {
+    newProps.forEach(props => {
       if (!props.name) {
         console.error("newProps must have a name property");
         return;
@@ -653,7 +647,7 @@
     viewports: "all",
     configuration: {},
     options: { mouseButtonMask: 1 },
-    defaultActive: false,
+    defaultActive: false
   };
 };
 
@@ -665,5 +659,5 @@
   dvTools,
   getDefaultToolsByType,
   setDefaultToolsProps,
-  registerExternalTool,
+  registerExternalTool
 };