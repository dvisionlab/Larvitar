/** @module imaging/imageStore
 *  @desc This file provides functionalities
 *        for data config store.
 */
type StoreSeries = {
    imageIds: string[];
    progress: number;
};
type Store = {
    colormapId: string;
    errorLog: string;
    leftActiveTool?: string;
    rightActiveTool?: string;
    series: {
        [seriesUID: string]: StoreSeries;
    };
    viewports: {
        [key: string]: typeof DEFAULT_VIEWPORT;
    };
    [key: string]: any;
};
type SetPayload = ["errorLog" | "leftActiveTool" | "rightActiveTool", string] | [
    "isColor" | "isMultiframe" | "isPDF" | "isTimeserie" | "ready",
    string,
    boolean
] | [
<<<<<<< HEAD
    ("progress" | "loading" | "minPixelValue" | "maxPixelValue" | "minSliceId" | "maxSliceId" | "minTimeId" | "maxTimeId" | "rotation" | "scale" | "sliceId" | "timeId" | "thickness"),
    string,
    number
] | ["timestamp", string, number | undefined] | ["timestamps" | "timeIds", string, number[]] | [
=======
    ("progress" | "loading" | "minPixelValue" | "maxPixelValue" | "minSliceId" | "maxSliceId" | "minTimeId" | "maxTimeId" | "rotation" | "scale" | "sliceId" | "timeId" | "timestamp" | "thickness"),
    string,
    number
] | ["pendingSliceId", string, number | undefined] | ["timestamps" | "timeIds", string, number[]] | [
>>>>>>> 83f32f0e
    "contrast" | "dimensions" | "spacing" | "translation",
    string,
    number,
    number
] | [
    "defaultViewport",
    string,
    number,
    number,
    number,
    number,
    number,
    number,
    boolean
];
export declare const DEFAULT_VIEWPORT: {
    loading: number;
    ready: boolean;
    minSliceId: number;
    maxSliceId: number;
    sliceId: number;
    pendingSliceId: number | undefined;
    minTimeId: number;
    maxTimeId: number;
    timeId: number;
    timestamp: number;
    timestamps: number[];
    timeIds: number[];
    rows: number;
    cols: number;
    spacing_x: number;
    spacing_y: number;
    thickness: number;
    minPixelValue: number;
    maxPixelValue: number;
    isColor: boolean;
    isMultiframe: boolean;
    isTimeserie: boolean;
    isPDF: boolean;
    viewport: {
        scale: number;
        rotation: number;
        translation: {
            x: number;
            y: number;
        };
        voi: {
            windowCenter: number;
            windowWidth: number;
        };
        rows: number;
        cols: number;
        spacing_x: number;
        spacing_y: number;
        thickness: number;
    };
    default: {
        scale: number;
        rotation: number;
        translation: {
            x: number;
            y: number;
        };
        voi: {
            windowCenter: number;
            windowWidth: number;
            invert: boolean;
        };
    };
};
export type Viewport = typeof DEFAULT_VIEWPORT;
export declare const set: (payload: SetPayload) => void;
declare const _default: {
    initialize: () => void;
    addViewport: (name: string) => void;
    deleteViewport: (name: string) => void;
    addSeriesId: (seriesId: string, imageIds: string[]) => void;
    removeSeriesId: (seriesId: string) => void;
    resetSeriesIds: () => void;
    setSliceId: (elementId: string, imageIndex: number) => void;
    setPendingSliceId: (elementId: string, imageIndex: number) => void;
    setMaxSliceId: (elementId: string, imageIndex: number) => void;
    get: (props: string | string[]) => any;
    addStoreListener: (listener: (data: Store) => {}) => (data: Store) => {};
    removeStoreListener: () => undefined;
    addViewportListener: (elementId: string, listener: (data: typeof DEFAULT_VIEWPORT) => {}) => void;
    removeViewportListener: (elementId: string) => void;
    addSeriesListener: (seriesId: string, listener: (data: StoreSeries) => {}) => void;
    removeSeriesListener: (seriesId: string) => void;
};
export default _default;<|MERGE_RESOLUTION|>--- conflicted
+++ resolved
@@ -24,17 +24,10 @@
     string,
     boolean
 ] | [
-<<<<<<< HEAD
     ("progress" | "loading" | "minPixelValue" | "maxPixelValue" | "minSliceId" | "maxSliceId" | "minTimeId" | "maxTimeId" | "rotation" | "scale" | "sliceId" | "timeId" | "thickness"),
     string,
     number
-] | ["timestamp", string, number | undefined] | ["timestamps" | "timeIds", string, number[]] | [
-=======
-    ("progress" | "loading" | "minPixelValue" | "maxPixelValue" | "minSliceId" | "maxSliceId" | "minTimeId" | "maxTimeId" | "rotation" | "scale" | "sliceId" | "timeId" | "timestamp" | "thickness"),
-    string,
-    number
-] | ["pendingSliceId", string, number | undefined] | ["timestamps" | "timeIds", string, number[]] | [
->>>>>>> 83f32f0e
+] | ["timestamp", string, number | undefined] | ["pendingSliceId", string, number | undefined] | ["timestamps" | "timeIds", string, number[]] | [
     "contrast" | "dimensions" | "spacing" | "translation",
     string,
     number,
