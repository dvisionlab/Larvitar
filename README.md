<p align="center">
  <img src="https://assets.pokemon.com/assets/cms2/img/pokedex/full/246.png" width="100" title="Larvitar Logo" alt="Larvitar Logo">
</p>

# Larvitar

![License](https://img.shields.io/github/license/dvisionlab/Larvitar)
[![type-coverage](https://img.shields.io/badge/dynamic/json.svg?label=type-coverage&prefix=%E2%89%A5&suffix=%&query=$.typeCoverage.atLeast&uri=https%3A%2F%2Fraw.githubusercontent.com%2Fplantain-00%2Ftype-coverage%2Fmaster%2Fpackage.json)](https://github.com/dvisionlab/Larvitar)
![Last Commit](https://img.shields.io/github/last-commit/dvisionlab/Larvitar)
![GitHub stars](https://img.shields.io/github/stars/dvisionlab/Larvitar?style=social)

<<<<<<< HEAD
## Dicom Image Toolkit for CornerstoneJS

### Current version: 2.7.4

### Latest Published Release: 2.7.4

This library provides common DICOM functionalities to be used in web-applications: it's wrapper that simplifies the use of cornerstone-js environment.

## Features:

- Orthogonal multiplanar reformat with contours generations
- Custom loader/exporter for nrrd files
- Segmentation masks support
- Memory management
- Support all dicom modalities
- 4D Cine support
- Anonymization functionalities
- Cine tools and ECG Parsing
- Masks management

Full documentation and examples are available at http://www.dvisionlab.com/Larvitar/.

# Typescript

_Types_ can be imported from `larvitar/imaging/types` or `larvitar/imaging/tools/types`.

```javascript
import { Series } from "larvitar/imaging/types";

let newSerie: Series;
```

<br>

# Dependencies

- `cornerstone`
- `cornerstone-tools`
- `dicomParser`
- `DICOMImageLoader`
- `webImageLoader`
- `fileImageLoader`
- `lodash`
- `pako`
- `papaparse`

# Installation

`yarn add larvitar`

# Build package

`yarn build`

# Coverage

Use `yarn coverage` to generate type coverage report.

# Development

Use `yarn dev` to have `webpack` hot-reload (live recompiling the library).
In order to test functionalities you can serve the .html file with VSCode extension [LiveServer](https://marketplace.visualstudio.com/items?itemName=ritwickdey.LiveServer) or other similar tools.
Once you are done, upgrade the version (README and package.json) and build the library. Docs will be compiled by the Github action.

### Repository structure

- `index` main file
- `dataDictionary` json file for dicom tags
- `imageAnonymization` provides anonymization functionalities
- `imageCustomization` provides Byte Array customization functionalities
- `imageColormaps` provides color maps functionalities
- `imageContours` using to populate cornerstone tool for segmentation contours on 2D images
- `imageIo` import a dicom image in .nrrd format and build contiguous array for exporting data as volume
- `imageLayers` provide support for multi-layer cornerstone fusion renderer
- `imageLoading` initialize loader and custom loaders
- `imageParsing` parse dicom files and return a cornerstone data structure ready to be used for rendering
- `imagePresets` provides default image CT presets and set functionality
- `imageRendering` provides rendering functionalities
- `imageReslice` provides reslice functionalities
- `imageStore` provides data storage functionalities, vuex support is integrated
- `imageTags` using to handle dicom tags and metadata
- `imageTools` using to handle standard and custom cornerstone tools
- `imageUtils` utility functions on pixels and metadata tags
- `loaders/commonLoader` common functionalities for custom loaders
- `loaders/dicomLoader` custom loader for DICOM files with support for multiplanar reformat (axial, sagittal and coronal planes)
- `loaders/fileLoader` custom loader for png/jpg files
- `loaders/multiFrameLoader` custom loader for multiFrame data
- `loaders/nrrdLoader`custom loader for nrrd files with support for multiplanar reformat (axial, sagittal and coronal planes)
- `loaders/resliceLoader` custom loader for resliced data
- `parsers/ecg` custom parser for ecg data
- `parsers/nrrd` custom parser for nrrd data
- `tools/custom/4DSliceScrollTool` is a custom cornerstone tool for handling navigation of slices in a 4D DICOM series
- `tools/custom/contourTool` is a custom cornerstone tool for 2D visualization of segmented images
- `tools/custom/diameterTool` is a custom cornerstone tool for 2D visualization of diameter widgets
- `tools/custom/editMaskTool` is a custom cornerstone tool for 2D visualization of segmentation masks with brush functionalities
- `tools/custom/EllipticalRoiOverlayTool` is a custom cornerstone tool for 2D visualization of elliptical widgets
- `tools/custom/polygonSegmentationMixin` is a custom cornerstone tool for 2D visualization of polygonal widgets
- `tools/custom/polylineScissorTool` is a custom cornerstone tool for 2D visualization of polyline widgets
- `tools/custom/rectangleRoiOverlayTool` is a custom cornerstone tool for 2D visualization of rectangular widgets
- `tools/custom/seedTool` is a custom cornerstone tool for 2D interactive seeding with custom colors and labels
- `tools/custom/setLabelMap3D`
- `tools/custom/thresholdsBrushTool` is a custom cornerstone tool for handling thresholds in a brush tool
- `tools/default` default tools map and configuration
- `tools/interaction` cornerstone interaction tools
- `tools/io` import and export functionalities for tools
- `tools/main` tools main functionalities
- `tools/state` tools state management
- `tools/segmentation` segmentation masks management
- `tools/strategies/eraseFreeHand` strategy for erasing freehand masks
- `tools/strategies/fillFreeHand` strategy for filling freehand masks
- `tools/strategies/index` strategies index

# Contributors

- Simone Manini, D/Vision Lab
- Mattia Ronzoni, D/Vision Lab
- Sara Zanchi, D/Vision Lab
- Alessandro Re, D/Vision Lab
- Laura Borghesi, D/Vision Lab

![dvisionlab logo](https://press.r1-it.storage.cloud.it/logo_trasparent.png)
=======

**Larvitar** is a modern, lightweight TypeScript library for medical imaging applications. Built on top of the Cornerstone ecosystem, Larvitar provides tools for rendering, analyzing, and interacting with medical images, including support for advanced modalities like multiframe images, NRRD, and ECG synchronization.

## 🛠 Current Version

![Build Status](https://img.shields.io/github/actions/workflow/status/dvisionlab/Larvitar/build-docs.yml?branch=master)
[![GitHub release](https://img.shields.io/github/v/release/dvisionlab/Larvitar?color=green)](https://github.com/dvisionlab/Larvitar/releases/latest)
![npm](https://img.shields.io/npm/v/larvitar)

Check out the [releases page](https://github.com/dvisionlab/Larvitar/releases) for more details.

## 🚀 Features

- **Advanced DICOM Image Rendering**: Seamlessly handles single-frame, multiframe, and custom modalities.
- **ECG and Waveform Visualization**: Built-in tools for synchronizing and rendering waveforms.
- **Custom Tools and Extensions**: Easily extendable for specific imaging needs.
- **Integration Ready**: Designed for use in advanced imaging workflows and applications.

---

## 📖 Documentation

Comprehensive documentation is available on the [Larvitar Documentation Page](https://larvitar.dvisionlab.com).

### Sections
1. [**Core API**](https://larvitar.dvisionlab.com/api/): Learn how to parse, load, and render DICOM images.
2. [**Modules**](https://larvitar.dvisionlab.com/api/): Explore the segmentation tools, color maps, and advanced rendering features.
3. [**Examples**](https://larvitar.dvisionlab.com/guide/examples.html): See working examples for ECG synchronization, NRRD image loading, segmentation tools, and more.
4. [**Installation**](https://larvitar.dvisionlab.com/guide/installation.html): Step-by-step guide to getting started with Larvitar in your project.

---

## 📦 Dependencies

Larvitar relies on the following libraries for its core functionality:

- [`cornerstone-core`](https://github.com/cornerstonejs/cornerstone): Core library for medical image visualization.
- [`cornerstone-tools`](https://github.com/cornerstonejs/cornerstoneTools): A suite of tools for image interaction.
- [`cornerstone-wado-image-loader`](https://github.com/cornerstonejs/cornerstoneWADOImageLoader): Loader for WADO-based DICOM images.
- [`dicom-parser`](https://github.com/cornerstonejs/dicomParser): Parser for DICOM files.
- [`cornerstone-file-image-loader`](https://github.com/webnamics/cornerstoneFileImageLoader): Loader for file-based DICOM images.

Make sure to have these dependencies installed when developing or using Larvitar.

---

## 🛠 Development

To start developing Larvitar or contribute to the project:

1. **Clone the repository**:
   ```bash
   git clone https://github.com/dvisionlab/Larvitar.git
   cd Larvitar
   ```
2. **Install dependencies**:
   ```bash
    yarn install
    ```
3. **Start the development server**:
    ```bash
    yarn run dev
    ```
4. **Open the development environment**:
    - Serve the examples folder using a static server (e.g., `http-server` or visual studio code live server).
    - Navigate to http://localhost:5500/docs/examples/<example_name>.html (or the port configured in your dev server).

## 📝 License
Larvitar is licensed under the MIT License. Feel free to use, modify, and distribute it in your projects.

## 🤝 Contributing

Contributions are welcome! If you’d like to report a bug, suggest a feature, or submit a pull request, please follow our [contributing guidelines](CONTRIBUTING.md).

Larvitar has adopted a [Code of Conduct](CODE_OF_CONDUCT.md) that we expect project participants to adhere to.

## 👨‍💻 Main Developers

- Simone Manini, D/Vision Lab | [LinkedIn](https://linkedin.com/in/simone-manini)
- Mattia Ronzoni, D/Vision Lab | [LinkedIn](https://linkedin.com/in/mattiaronzoni90)
- Laura Borghesi, D/Vision Lab | [LinkedIn](https://linkedin.com/in/laura-borghesi-160557218)
- Sara Zanchi, D/Vision Lab | [LinkedIn](https://linkedin.com/in/sara-zanchi-113a4b61)


<p align="center">
  <img src="https://press.r1-it.storage.cloud.it/logo_trasparent.png" width="200" title="D/Vision Lab Logo" alt="D/Vision Lab Logo">
</p>
>>>>>>> 8cf02dab
<|MERGE_RESOLUTION|>--- conflicted
+++ resolved
@@ -8,130 +8,6 @@
 [![type-coverage](https://img.shields.io/badge/dynamic/json.svg?label=type-coverage&prefix=%E2%89%A5&suffix=%&query=$.typeCoverage.atLeast&uri=https%3A%2F%2Fraw.githubusercontent.com%2Fplantain-00%2Ftype-coverage%2Fmaster%2Fpackage.json)](https://github.com/dvisionlab/Larvitar)
 ![Last Commit](https://img.shields.io/github/last-commit/dvisionlab/Larvitar)
 ![GitHub stars](https://img.shields.io/github/stars/dvisionlab/Larvitar?style=social)
-
-<<<<<<< HEAD
-## Dicom Image Toolkit for CornerstoneJS
-
-### Current version: 2.7.4
-
-### Latest Published Release: 2.7.4
-
-This library provides common DICOM functionalities to be used in web-applications: it's wrapper that simplifies the use of cornerstone-js environment.
-
-## Features:
-
-- Orthogonal multiplanar reformat with contours generations
-- Custom loader/exporter for nrrd files
-- Segmentation masks support
-- Memory management
-- Support all dicom modalities
-- 4D Cine support
-- Anonymization functionalities
-- Cine tools and ECG Parsing
-- Masks management
-
-Full documentation and examples are available at http://www.dvisionlab.com/Larvitar/.
-
-# Typescript
-
-_Types_ can be imported from `larvitar/imaging/types` or `larvitar/imaging/tools/types`.
-
-```javascript
-import { Series } from "larvitar/imaging/types";
-
-let newSerie: Series;
-```
-
-<br>
-
-# Dependencies
-
-- `cornerstone`
-- `cornerstone-tools`
-- `dicomParser`
-- `DICOMImageLoader`
-- `webImageLoader`
-- `fileImageLoader`
-- `lodash`
-- `pako`
-- `papaparse`
-
-# Installation
-
-`yarn add larvitar`
-
-# Build package
-
-`yarn build`
-
-# Coverage
-
-Use `yarn coverage` to generate type coverage report.
-
-# Development
-
-Use `yarn dev` to have `webpack` hot-reload (live recompiling the library).
-In order to test functionalities you can serve the .html file with VSCode extension [LiveServer](https://marketplace.visualstudio.com/items?itemName=ritwickdey.LiveServer) or other similar tools.
-Once you are done, upgrade the version (README and package.json) and build the library. Docs will be compiled by the Github action.
-
-### Repository structure
-
-- `index` main file
-- `dataDictionary` json file for dicom tags
-- `imageAnonymization` provides anonymization functionalities
-- `imageCustomization` provides Byte Array customization functionalities
-- `imageColormaps` provides color maps functionalities
-- `imageContours` using to populate cornerstone tool for segmentation contours on 2D images
-- `imageIo` import a dicom image in .nrrd format and build contiguous array for exporting data as volume
-- `imageLayers` provide support for multi-layer cornerstone fusion renderer
-- `imageLoading` initialize loader and custom loaders
-- `imageParsing` parse dicom files and return a cornerstone data structure ready to be used for rendering
-- `imagePresets` provides default image CT presets and set functionality
-- `imageRendering` provides rendering functionalities
-- `imageReslice` provides reslice functionalities
-- `imageStore` provides data storage functionalities, vuex support is integrated
-- `imageTags` using to handle dicom tags and metadata
-- `imageTools` using to handle standard and custom cornerstone tools
-- `imageUtils` utility functions on pixels and metadata tags
-- `loaders/commonLoader` common functionalities for custom loaders
-- `loaders/dicomLoader` custom loader for DICOM files with support for multiplanar reformat (axial, sagittal and coronal planes)
-- `loaders/fileLoader` custom loader for png/jpg files
-- `loaders/multiFrameLoader` custom loader for multiFrame data
-- `loaders/nrrdLoader`custom loader for nrrd files with support for multiplanar reformat (axial, sagittal and coronal planes)
-- `loaders/resliceLoader` custom loader for resliced data
-- `parsers/ecg` custom parser for ecg data
-- `parsers/nrrd` custom parser for nrrd data
-- `tools/custom/4DSliceScrollTool` is a custom cornerstone tool for handling navigation of slices in a 4D DICOM series
-- `tools/custom/contourTool` is a custom cornerstone tool for 2D visualization of segmented images
-- `tools/custom/diameterTool` is a custom cornerstone tool for 2D visualization of diameter widgets
-- `tools/custom/editMaskTool` is a custom cornerstone tool for 2D visualization of segmentation masks with brush functionalities
-- `tools/custom/EllipticalRoiOverlayTool` is a custom cornerstone tool for 2D visualization of elliptical widgets
-- `tools/custom/polygonSegmentationMixin` is a custom cornerstone tool for 2D visualization of polygonal widgets
-- `tools/custom/polylineScissorTool` is a custom cornerstone tool for 2D visualization of polyline widgets
-- `tools/custom/rectangleRoiOverlayTool` is a custom cornerstone tool for 2D visualization of rectangular widgets
-- `tools/custom/seedTool` is a custom cornerstone tool for 2D interactive seeding with custom colors and labels
-- `tools/custom/setLabelMap3D`
-- `tools/custom/thresholdsBrushTool` is a custom cornerstone tool for handling thresholds in a brush tool
-- `tools/default` default tools map and configuration
-- `tools/interaction` cornerstone interaction tools
-- `tools/io` import and export functionalities for tools
-- `tools/main` tools main functionalities
-- `tools/state` tools state management
-- `tools/segmentation` segmentation masks management
-- `tools/strategies/eraseFreeHand` strategy for erasing freehand masks
-- `tools/strategies/fillFreeHand` strategy for filling freehand masks
-- `tools/strategies/index` strategies index
-
-# Contributors
-
-- Simone Manini, D/Vision Lab
-- Mattia Ronzoni, D/Vision Lab
-- Sara Zanchi, D/Vision Lab
-- Alessandro Re, D/Vision Lab
-- Laura Borghesi, D/Vision Lab
-
-![dvisionlab logo](https://press.r1-it.storage.cloud.it/logo_trasparent.png)
-=======
 
 **Larvitar** is a modern, lightweight TypeScript library for medical imaging applications. Built on top of the Cornerstone ecosystem, Larvitar provides tools for rendering, analyzing, and interacting with medical images, including support for advanced modalities like multiframe images, NRRD, and ECG synchronization.
 
@@ -157,6 +33,7 @@
 Comprehensive documentation is available on the [Larvitar Documentation Page](https://larvitar.dvisionlab.com).
 
 ### Sections
+
 1. [**Core API**](https://larvitar.dvisionlab.com/api/): Learn how to parse, load, and render DICOM images.
 2. [**Modules**](https://larvitar.dvisionlab.com/api/): Explore the segmentation tools, color maps, and advanced rendering features.
 3. [**Examples**](https://larvitar.dvisionlab.com/guide/examples.html): See working examples for ECG synchronization, NRRD image loading, segmentation tools, and more.
@@ -190,16 +67,17 @@
 2. **Install dependencies**:
    ```bash
     yarn install
-    ```
+   ```
 3. **Start the development server**:
-    ```bash
-    yarn run dev
-    ```
+   ```bash
+   yarn run dev
+   ```
 4. **Open the development environment**:
-    - Serve the examples folder using a static server (e.g., `http-server` or visual studio code live server).
-    - Navigate to http://localhost:5500/docs/examples/<example_name>.html (or the port configured in your dev server).
+   - Serve the examples folder using a static server (e.g., `http-server` or visual studio code live server).
+   - Navigate to http://localhost:5500/docs/examples/<example_name>.html (or the port configured in your dev server).
 
 ## 📝 License
+
 Larvitar is licensed under the MIT License. Feel free to use, modify, and distribute it in your projects.
 
 ## 🤝 Contributing
@@ -215,8 +93,6 @@
 - Laura Borghesi, D/Vision Lab | [LinkedIn](https://linkedin.com/in/laura-borghesi-160557218)
 - Sara Zanchi, D/Vision Lab | [LinkedIn](https://linkedin.com/in/sara-zanchi-113a4b61)
 
-
 <p align="center">
   <img src="https://press.r1-it.storage.cloud.it/logo_trasparent.png" width="200" title="D/Vision Lab Logo" alt="D/Vision Lab Logo">
-</p>
->>>>>>> 8cf02dab
+</p>