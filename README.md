--- conflicted
+++ resolved
@@ -8,15 +8,9 @@
 
 ## Dicom Image Toolkit for CornerstoneJS
 
-<<<<<<< HEAD
 ### Current version: 2.4.20
 
 ### Latest Published Release: 2.4.20
-=======
-### Current version: 2.4.19
-
-### Latest Published Release: 2.4.19
->>>>>>> bbfc2f7e
 
 This library provides common DICOM functionalities to be used in web-applications: it's wrapper that simplifies the use of cornerstone-js environment.
 
