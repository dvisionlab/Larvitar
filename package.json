{
  "name": "larvitar",
  "keywords": [
    "DICOM",
    "imaging",
    "medical",
    "cornerstone"
  ],
<<<<<<< HEAD
  "version": "2.1.0-fix",
=======
  "version": "2.1.5",
>>>>>>> 478d3b40
  "description": "typescript library for parsing, loading, rendering and interacting with DICOM images",
  "repository": {
    "url": "https://github.com/dvisionlab/Larvitar.git",
    "type": "git"
  },
  "main": "dist/larvitar.js",
  "types": "dist/index.d.ts",
  "files": [
    "dist",
    "imaging/**/*.d.ts"
  ],
  "scripts": {
    "coverage": "typescript-coverage-report",
    "generate-docs": "node_modules/.bin/jsdoc -c jsdoc.json",
    "build": "webpack --config ./bundler/webpack.prod.js && cp ./dist/larvitar.js ./docs/examples/larvitar.js",
    "dev": "webpack --progress --config ./bundler/webpack.dev.js && cp ./dist/larvitar.js ./docs/examples/larvitar.js",
    "dev-wip": "webpack serve --config ./bundler/webpack.dev-wip.js"
  },
  "author": "Simone Manini <simone.manini@dvisionlab.com> (https://www.dvisionlab.com)",
  "contributors": [
    "Mattia Ronzoni <mattia.ronzoni@dvisionlab.com> (https://www.dvisionlab.com)",
    "Sara Zanchi <sara.zanchi@dvisionlab.com> (https://www.dvisionlab.com)",
    "Ale Re <ale.re@dvisionlab.com> (https://www.dvisionlab.com)",
    "Laura Borghesi Re <laura.borghesi@dvisionlab.com> (https://www.dvisionlab.com)"
  ],
  "license": "MIT",
  "dependencies": {
    "@rollup/plugin-commonjs": "^17.1.0",
    "cornerstone-core": "^2.6.1",
    "cornerstone-file-image-loader": "^0.3.0",
    "cornerstone-tools": "^6.0.7",
    "cornerstone-wado-image-loader": "^4.13.2",
    "cornerstone-web-image-loader": "^2.1.1",
    "crypto-js": "^4.1.1",
    "dicom-character-set": "^1.0.3",
    "dicom-parser": "^1.8.13",
    "docdash": "^1.2.0",
    "hammerjs": "^2.0.8",
    "jpeg-lossless-decoder-js": "^2.0.7",
    "keycode-js": "^3.1.0",
    "lodash": "^4.17.15",
    "pako": "^1.0.10",
    "papaparse": "^5.3.0",
    "pdfjs-dist": "^3.8.162",
    "plotly.js-dist-min": "^2.27.1",
    "uuid": "^8.3.2"
  },
  "devDependencies": {
    "@babel/core": "^7.21.8",
    "@types/cornerstone-core": "^2.3.0",
    "@types/crypto-js": "^4.1.1",
    "@types/hammerjs": "^2.0.41",
    "@types/lodash": "^4.14.192",
    "@types/papaparse": "^5.3.7",
    "@types/pdfjs-dist": "^2.10.378",
    "@types/plotly.js": "^2.12.30",
    "@types/plotly.js-dist-min": "^2.3.4",
    "@types/uuid": "^9.0.1",
    "babel-loader": "^9.1.2",
    "clean-webpack-plugin": "^4.0.0",
    "copy-webpack-plugin": "^11.0.0",
    "fs": "^0.0.1-security",
    "html-loader": "^4.2.0",
    "html-webpack-plugin": "^5.5.0",
    "ip": "^1.1.8",
    "jsdoc": "^3.6.4",
    "portfinder-sync": "^0.0.2",
    "ts-loader": "^9.4.2",
    "typescript": "^5.0.2",
    "typescript-coverage-report": "^0.7.0",
    "webpack": "^5.76.3",
    "webpack-bundle-analyzer": "^4.8.0",
    "webpack-cli": "^5.0.1",
    "webpack-dev-server": "^4.13.1"
  }
}<|MERGE_RESOLUTION|>--- conflicted
+++ resolved
@@ -6,11 +6,7 @@
     "medical",
     "cornerstone"
   ],
-<<<<<<< HEAD
-  "version": "2.1.0-fix",
-=======
-  "version": "2.1.5",
->>>>>>> 478d3b40
+  "version": "2.1.5-fix",
   "description": "typescript library for parsing, loading, rendering and interacting with DICOM images",
   "repository": {
     "url": "https://github.com/dvisionlab/Larvitar.git",
