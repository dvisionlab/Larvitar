{
  "name": "larvitar",
  "keywords": [
    "DICOM",
    "imaging",
    "medical",
    "cornerstone"
  ],
<<<<<<< HEAD
  "version": "2.5.7",
=======
  "version": "2.5.13",
>>>>>>> 06e6e96d
  "description": "typescript library for parsing, loading, rendering and interacting with DICOM images",
  "repository": {
    "url": "https://github.com/dvisionlab/Larvitar.git",
    "type": "git"
  },
  "main": "dist/larvitar.js",
  "types": "dist/index.d.ts",
  "files": [
    "dist",
    "imaging/**/*.d.ts"
  ],
  "scripts": {
    "coverage": "typescript-coverage-report",
    "generate-docs": "node_modules/.bin/jsdoc -c jsdoc.json",
    "build": "webpack --config ./bundler/webpack.prod.js && cp ./dist/larvitar.js ./docs/examples/larvitar.js",
    "dev": "webpack --progress --config ./bundler/webpack.dev.js && cp ./dist/larvitar.js ./docs/examples/larvitar.js",
    "dev-wip": "webpack serve --config ./bundler/webpack.dev-wip.js"
  },
  "author": "Simone Manini <simone.manini@dvisionlab.com> (https://www.dvisionlab.com)",
  "contributors": [
    "Mattia Ronzoni <mattia.ronzoni@dvisionlab.com> (https://www.dvisionlab.com)",
    "Sara Zanchi <sara.zanchi@dvisionlab.com> (https://www.dvisionlab.com)",
    "Ale Re <ale.re@dvisionlab.com> (https://www.dvisionlab.com)",
    "Laura Borghesi Re <laura.borghesi@dvisionlab.com> (https://www.dvisionlab.com)"
  ],
  "license": "MIT",
  "dependencies": {
    "@rollup/plugin-commonjs": "^17.1.0",
    "cornerstone-core": "^2.6.1",
    "cornerstone-file-image-loader": "^0.3.0",
    "cornerstone-tools": "^6.0.7",
    "cornerstone-wado-image-loader": "^4.13.2",
    "cornerstone-web-image-loader": "^2.1.1",
    "crypto-js": "^4.1.1",
    "dicom-character-set": "^1.0.3",
    "dicom-parser": "^1.8.13",
    "docdash": "^1.2.0",
    "hammerjs": "^2.0.8",
    "jpeg-lossless-decoder-js": "^2.0.7",
    "keycode-js": "^3.1.0",
    "lodash": "^4.17.15",
    "pako": "^1.0.10",
    "papaparse": "^5.3.0",
    "pdfjs-dist": "3.11.174",
    "plotly.js-dist-min": "^2.27.1",
    "uuid": "^8.3.2"
  },
  "devDependencies": {
    "@babel/core": "^7.21.8",
    "@types/cornerstone-core": "^2.3.0",
    "@types/crypto-js": "^4.1.1",
    "@types/hammerjs": "^2.0.41",
    "@types/lodash": "^4.14.192",
    "@types/papaparse": "^5.3.7",
    "@types/pdfjs-dist": "^2.10.378",
    "@types/plotly.js": "^2.12.30",
    "@types/plotly.js-dist-min": "^2.3.4",
    "@types/uuid": "^9.0.1",
    "babel-loader": "^9.1.2",
    "clean-webpack-plugin": "^4.0.0",
    "copy-webpack-plugin": "^11.0.0",
    "fs": "^0.0.1-security",
    "html-loader": "^4.2.0",
    "html-webpack-plugin": "^5.6.0",
    "ip": "^1.1.8",
    "jsdoc": "^3.6.4",
    "lodash-webpack-plugin": "^0.11.6",
    "portfinder-sync": "^0.0.2",
    "ts-loader": "^9.4.2",
    "typescript": "^5.0.2",
    "typescript-coverage-report": "^0.7.0",
    "webpack": "^5.76.3",
    "webpack-cli": "^5.0.1",
    "webpack-dev-server": "^4.13.1"
  }
}<|MERGE_RESOLUTION|>--- conflicted
+++ resolved
@@ -6,11 +6,7 @@
     "medical",
     "cornerstone"
   ],
-<<<<<<< HEAD
-  "version": "2.5.7",
-=======
-  "version": "2.5.13",
->>>>>>> 06e6e96d
+  "version": "2.5.14",
   "description": "typescript library for parsing, loading, rendering and interacting with DICOM images",
   "repository": {
     "url": "https://github.com/dvisionlab/Larvitar.git",
