{
  "name": "larvitar",
  "keywords": [
    "DICOM",
    "imaging",
    "medical",
    "cornerstone"
  ],
  "version": "3.0.0-beta.2",
  "description": "typescript library for parsing, loading, rendering and interacting with DICOM images",
  "repository": {
    "url": "https://github.com/dvisionlab/Larvitar.git",
    "type": "git"
  },
  "main": "dist/larvitar.js",
  "types": "dist/index.d.ts",
  "files": [
    "dist",
    "imaging/**/*.d.ts"
  ],
  "scripts": {
    "coverage": "typescript-coverage-report",
    "generate-docs": "node_modules/.bin/jsdoc -c jsdoc.json",
    "postinstall": "patch-package",
    "build": "webpack --config ./bundler/webpack.prod.js",
    "dev": "webpack --progress --config ./bundler/webpack.dev.js",
    "docs:dev": "vuepress dev docs",
    "docs:build": "vuepress build docs"
  },
  "author": "Simone Manini <simone.manini@dvisionlab.com> (https://www.dvisionlab.com)",
  "contributors": [
    "Mattia Ronzoni <mattia.ronzoni@dvisionlab.com> (https://www.dvisionlab.com)",
    "Sara Zanchi <sara.zanchi@dvisionlab.com> (https://www.dvisionlab.com)",
<<<<<<< HEAD
    "Ale Re <ale.re@dvisionlab.com> (https://www.dvisionlab.com)",
    "Laura Borghesi <laura.borghesi@dvisionlab.com> (https://www.dvisionlab.com)"
=======
    "Laura Borghesi Re <laura.borghesi@dvisionlab.com> (https://www.dvisionlab.com)"
>>>>>>> dc6b8cd7
  ],
  "license": "MIT",
  "dependencies": {
    "@hyzyla/pdfium": "^2.1.2",
    "@rollup/plugin-commonjs": "^17.1.0",
    "cornerstone-core": "^2.6.1",
    "cornerstone-file-image-loader": "^0.3.0",
    "cornerstone-tools": "^6.0.7",
    "cornerstone-wado-image-loader": "^4.13.2",
    "cornerstone-web-image-loader": "^2.1.1",
    "crypto-js": "^4.1.1",
    "dicom-character-set": "^1.0.3",
    "dicom-parser": "^1.8.13",
    "hammerjs": "^2.0.8",
    "jpeg-lossless-decoder-js": "^2.0.7",
    "keycode-js": "^3.1.0",
    "lodash": "^4.17.15",
    "pako": "^1.0.10",
    "papaparse": "^5.3.0",
    "patch-package": "^8.0.0",
    "plotly.js-dist-min": "^2.27.1",
    "uuid": "^8.3.2"
  },
  "devDependencies": {
    "@babel/core": "^7.21.8",
    "@types/cornerstone-core": "^2.3.0",
    "@types/crypto-js": "^4.1.1",
    "@types/hammerjs": "^2.0.41",
    "@types/lodash": "^4.14.192",
    "@types/papaparse": "^5.3.7",
    "@types/plotly.js": "^2.12.30",
    "@types/plotly.js-dist-min": "^2.3.4",
    "@types/uuid": "^9.0.1",
    "@vuepress/bundler-vite": "^2.0.0-rc.18",
    "@vuepress/theme-default": "^2.0.0-rc.60",
    "babel-loader": "^9.1.2",
    "clean-webpack-plugin": "^4.0.0",
    "eslint": "^9.17.0",
    "html-loader": "^4.2.0",
    "html-webpack-plugin": "^5.6.0",
    "lodash-webpack-plugin": "^0.11.6",
    "sass-embedded": "^1.80.7",
    "ts-loader": "^9.4.2",
    "typescript": "^5.0.2",
    "typescript-coverage-report": "^0.7.0",
    "vuepress": "^2.0.0-rc.18",
    "webpack": "^5.76.3",
    "webpack-cli": "^5.0.1",
    "webpack-dev-server": "^4.13.1"
  }
}<|MERGE_RESOLUTION|>--- conflicted
+++ resolved
@@ -31,12 +31,8 @@
   "contributors": [
     "Mattia Ronzoni <mattia.ronzoni@dvisionlab.com> (https://www.dvisionlab.com)",
     "Sara Zanchi <sara.zanchi@dvisionlab.com> (https://www.dvisionlab.com)",
-<<<<<<< HEAD
     "Ale Re <ale.re@dvisionlab.com> (https://www.dvisionlab.com)",
     "Laura Borghesi <laura.borghesi@dvisionlab.com> (https://www.dvisionlab.com)"
-=======
-    "Laura Borghesi Re <laura.borghesi@dvisionlab.com> (https://www.dvisionlab.com)"
->>>>>>> dc6b8cd7
   ],
   "license": "MIT",
   "dependencies": {
