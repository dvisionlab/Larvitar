{
  "name": "larvitar",
  "keywords": [
    "DICOM",
    "imaging",
    "medical",
    "cornerstone"
  ],
<<<<<<< HEAD
  "version": "2.1.6",
=======
  "version": "2.1.8",
>>>>>>> eff661e2
  "description": "typescript library for parsing, loading, rendering and interacting with DICOM images",
  "repository": {
    "url": "https://github.com/dvisionlab/Larvitar.git",
    "type": "git"
  },
  "main": "dist/larvitar.js",
  "types": "dist/index.d.ts",
  "files": [
    "dist",
    "imaging/**/*.d.ts"
  ],
  "scripts": {
    "coverage": "typescript-coverage-report",
    "generate-docs": "node_modules/.bin/jsdoc -c jsdoc.json",
    "build": "webpack --config ./bundler/webpack.prod.js && cp ./dist/larvitar.js ./docs/examples/larvitar.js",
    "dev": "webpack --progress --config ./bundler/webpack.dev.js && cp ./dist/larvitar.js ./docs/examples/larvitar.js",
    "dev-wip": "webpack serve --config ./bundler/webpack.dev-wip.js"
  },
  "author": "Simone Manini <simone.manini@dvisionlab.com> (https://www.dvisionlab.com)",
  "contributors": [
    "Mattia Ronzoni <mattia.ronzoni@dvisionlab.com> (https://www.dvisionlab.com)",
    "Sara Zanchi <sara.zanchi@dvisionlab.com> (https://www.dvisionlab.com)",
    "Ale Re <ale.re@dvisionlab.com> (https://www.dvisionlab.com)",
    "Laura Borghesi Re <laura.borghesi@dvisionlab.com> (https://www.dvisionlab.com)"
  ],
  "license": "MIT",
  "dependencies": {
    "@rollup/plugin-commonjs": "^17.1.0",
    "cornerstone-core": "^2.6.1",
    "cornerstone-file-image-loader": "^0.3.0",
    "cornerstone-tools": "^6.0.7",
    "cornerstone-wado-image-loader": "^4.13.2",
    "cornerstone-web-image-loader": "^2.1.1",
    "crypto-js": "^4.1.1",
    "dicom-character-set": "^1.0.3",
    "dicom-parser": "^1.8.13",
    "docdash": "^1.2.0",
    "hammerjs": "^2.0.8",
    "jpeg-lossless-decoder-js": "^2.0.7",
    "keycode-js": "^3.1.0",
    "lodash": "^4.17.15",
    "pako": "^1.0.10",
    "papaparse": "^5.3.0",
    "pdfjs-dist": "^3.8.162",
    "plotly.js-dist-min": "^2.27.1",
    "uuid": "^8.3.2"
  },
  "devDependencies": {
    "@babel/core": "^7.21.8",
    "@types/cornerstone-core": "^2.3.0",
    "@types/crypto-js": "^4.1.1",
    "@types/hammerjs": "^2.0.41",
    "@types/lodash": "^4.14.192",
    "@types/papaparse": "^5.3.7",
    "@types/pdfjs-dist": "^2.10.378",
    "@types/plotly.js": "^2.12.30",
    "@types/plotly.js-dist-min": "^2.3.4",
    "@types/uuid": "^9.0.1",
    "babel-loader": "^9.1.2",
    "clean-webpack-plugin": "^4.0.0",
    "copy-webpack-plugin": "^11.0.0",
    "fs": "^0.0.1-security",
    "html-loader": "^4.2.0",
    "html-webpack-plugin": "^5.5.0",
    "ip": "^1.1.8",
    "jsdoc": "^3.6.4",
    "portfinder-sync": "^0.0.2",
    "ts-loader": "^9.4.2",
    "typescript": "^5.0.2",
    "typescript-coverage-report": "^0.7.0",
    "webpack": "^5.76.3",
    "webpack-bundle-analyzer": "^4.8.0",
    "webpack-cli": "^5.0.1",
    "webpack-dev-server": "^4.13.1"
  }
}<|MERGE_RESOLUTION|>--- conflicted
+++ resolved
@@ -6,11 +6,7 @@
     "medical",
     "cornerstone"
   ],
-<<<<<<< HEAD
-  "version": "2.1.6",
-=======
-  "version": "2.1.8",
->>>>>>> eff661e2
+  "version": "2.1.10",
   "description": "typescript library for parsing, loading, rendering and interacting with DICOM images",
   "repository": {
     "url": "https://github.com/dvisionlab/Larvitar.git",
