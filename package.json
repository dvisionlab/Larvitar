--- conflicted
+++ resolved
@@ -6,11 +6,7 @@
     "medical",
     "cornerstone"
   ],
-<<<<<<< HEAD
-  "version": "2.4.5",
-=======
-  "version": "2.4.11",
->>>>>>> f11078c8
+  "version": "2.4.17",
   "description": "typescript library for parsing, loading, rendering and interacting with DICOM images",
   "repository": {
     "url": "https://github.com/dvisionlab/Larvitar.git",
