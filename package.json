--- conflicted
+++ resolved
@@ -6,11 +6,7 @@
     "medical",
     "cornerstone"
   ],
-<<<<<<< HEAD
-  "version": "2.1.12",
-=======
-  "version": "2.2.1",
->>>>>>> dce53fa3
+  "version": "2.2.2",
   "description": "typescript library for parsing, loading, rendering and interacting with DICOM images",
   "repository": {
     "url": "https://github.com/dvisionlab/Larvitar.git",
